--- conflicted
+++ resolved
@@ -46,11 +46,7 @@
         "build:tests": "jake tests",
         "clean": "jake clean",
         "jake": "jake",
-<<<<<<< HEAD
-        "postinstall": "node scripts/link-hooks.js"
-=======
         "setup-hooks": "node scripts/link-hooks.js"
->>>>>>> 0ab9536f
     },
     "browser": {
         "buffer": false,
