/// <reference path="..\compiler\commandLineParser.ts" />
/// <reference path="..\services\services.ts" />
/// <reference path="protocol.d.ts" />
/// <reference path="utilities.ts" />
/// <reference path="session.ts" />
/// <reference path="scriptVersionCache.ts"/>
/// <reference path="lsHost.ts"/>
/// <reference path="project.ts"/>

namespace ts.server {
    export const maxProgramSizeForNonTsFiles = 20 * 1024 * 1024;

    /**
     * This helper funciton processes a list of projects and return the concatenated, sortd and deduplicated output of processing each project.
     */
    export function combineProjectOutput<T>(projects: Project[], action: (project: Project) => T[], comparer?: (a: T, b: T) => number, areEqual?: (a: T, b: T) => boolean) {
        const result = projects.reduce<T[]>((previous, current) => concatenate(previous, action(current)), []).sort(comparer);
        return projects.length > 1 ? deduplicate(result, areEqual) : result;
    }

    export interface ProjectServiceEventHandler {
        (eventName: string, project: Project, fileName: NormalizedPath): void;
    }

    export interface HostConfiguration {
        formatCodeOptions: FormatCodeSettings;
        hostInfo: string;
    }

    interface ConfigFileConversionResult {
        success: boolean;
        errors?: Diagnostic[];

        projectOptions?: ProjectOptions;
    }

    interface OpenConfigFileResult {
        success: boolean;
        errors?: Diagnostic[];

        project?: ConfiguredProject;
    }

    interface OpenConfiguredProjectResult {
        configFileName?: string;
        configFileErrors?: Diagnostic[];
    }

    function findProjectByName<T extends Project>(projectName: string, projects: T[]): T {
        for (const proj of projects) {
            if (proj.getProjectName() === projectName) {
                return proj;
            }
        }
    }

    class DirectoryWatchers {
        /**
         * a path to directory watcher map that detects added tsconfig files
         **/
        private directoryWatchersForTsconfig: Map<FileWatcher> = {};
        /**
         * count of how many projects are using the directory watcher.
         * If the number becomes 0 for a watcher, then we should close it.
         **/
        private directoryWatchersRefCount: Map<number> = {};

        constructor(private readonly projectService: ProjectService) {
        }

        stopWatchingDirectory(directory: string) {
            // if the ref count for this directory watcher drops to 0, it's time to close it
            this.directoryWatchersRefCount[directory]--;
            if (this.directoryWatchersRefCount[directory] === 0) {
                this.projectService.log(`Close directory watcher for: ${directory}`);
                this.directoryWatchersForTsconfig[directory].close();
                delete this.directoryWatchersForTsconfig[directory];
            }
        }

        startWatchingContainingDirectoriesForFile(fileName: string, project: InferredProject, callback: (fileName: string) => void) {
            let currentPath = getDirectoryPath(fileName);
            let parentPath = getDirectoryPath(currentPath);
            while (currentPath != parentPath) {
                if (!this.directoryWatchersForTsconfig[currentPath]) {
                    this.projectService.log(`Add watcher for: ${currentPath}`);
                    this.directoryWatchersForTsconfig[currentPath] = this.projectService.host.watchDirectory(currentPath, callback);
                    this.directoryWatchersRefCount[currentPath] = 1;
                }
                else {
                    this.directoryWatchersRefCount[currentPath] += 1;
                }
                project.directoriesWatchedForTsconfig.push(currentPath);
                currentPath = parentPath;
                parentPath = getDirectoryPath(parentPath);
            }

        }
    }

    export class ProjectService {
        private readonly documentRegistry: DocumentRegistry;

        /**
         * Container of all known scripts
         */
        private readonly filenameToScriptInfo = createNormalizedPathMap<ScriptInfo>();
        /**
         * maps external project file name to list of config files that were the part of this project
         */
        private readonly externalProjectToConfiguredProjectMap: Map<NormalizedPath[]>;

        /**
         * external projects (configuration and list of root files is not controlled by tsserver)
         */
        readonly externalProjects: ExternalProject[] = [];
        /**
         * projects built from openFileRoots
         **/
        readonly inferredProjects: InferredProject[] = [];
        /**
         * projects specified by a tsconfig.json file
         **/
        configuredProjects: ConfiguredProject[] = [];
        /** 
         * open, non-configured root files 
         **/
        openFileRoots: ScriptInfo[] = [];
        /**
         * open files referenced by some project
         **/
        openFilesReferenced: ScriptInfo[] = [];
        /**
         * open files that are roots of a configured project
         **/
        openFileRootsConfigured: ScriptInfo[] = [];

        private readonly directoryWatchers: DirectoryWatchers;

        private hostConfiguration: HostConfiguration;

        private timerForDetectingProjectFileListChanges: Map<any> = {};

        constructor(public readonly host: ServerHost,
            public readonly logger: Logger,
            public readonly cancellationToken: HostCancellationToken,
            private readonly eventHandler?: ProjectServiceEventHandler) {

            this.directoryWatchers = new DirectoryWatchers(this);
            // ts.disableIncrementalParsing = true;
            this.setDefaultHostConfiguration();
            this.documentRegistry = createDocumentRegistry(host.useCaseSensitiveFileNames, host.getCurrentDirectory());
        }

        private setDefaultHostConfiguration() {
            this.hostConfiguration = {
                formatCodeOptions: getDefaultFormatCodeSettings(this.host),
                hostInfo: "Unknown host"
            };
        }

        stopWatchingDirectory(directory: string) {
            this.directoryWatchers.stopWatchingDirectory(directory);
        }

        findProject(projectName: string): Project {
            if (projectName === undefined) {
                return undefined;
            }
            if (isInferredProjectName(projectName)) {
                return forEach(this.inferredProjects, p => p.getProjectName() === projectName && p);
            }
            return this.findExternalProjectByProjectName(projectName) || this.findConfiguredProjectByProjectName(toNormalizedPath(projectName));
        }

        getFormatCodeOptions(file?: NormalizedPath) {
            if (file) {
                const info = this.getScriptInfoForNormalizedPath(file);
                if (info) {
                    return info.formatCodeSettings;
                }
            }
            return this.hostConfiguration.formatCodeOptions;
        }

        private onSourceFileChanged(fileName: NormalizedPath) {
            const info = this.getScriptInfoForNormalizedPath(fileName);
            if (!info) {
                this.logger.info(`Error: got watch notification for unknown file: ${fileName}`);
            }

            if (!this.host.fileExists(fileName)) {
                // File was deleted
                this.handleDeletedFile(info);
            }
            else {
                if (info && (!info.isOpen)) {
                    info.reloadFromFile();
                }
            }
        }

        private handleDeletedFile(info: ScriptInfo) {
            this.logger.info(`${info.fileName} deleted`);

            info.stopWatcher();

            if (!info.isOpen) {
                this.filenameToScriptInfo.remove(info.fileName);

                info.detachAllProjects();

                for (const openFile of this.openFileRoots) {
                    if (this.eventHandler) {
                        this.eventHandler("context", openFile.getDefaultProject(), openFile.fileName);
                    }
                }

                for (const openFile of this.openFilesReferenced) {
                    if (this.eventHandler) {
                        this.eventHandler("context", openFile.getDefaultProject(), openFile.fileName);
                    }
                }
            }

            this.printProjects();
        }

        /**
         * This is the callback function when a watched directory has added or removed source code files.
         * @param project the project that associates with this directory watcher
         * @param fileName the absolute file name that changed in watched directory
         */
        private onSourceFileInDirectoryChangedForConfiguredProject(project: ConfiguredProject, fileName: string) {
            // If a change was made inside "folder/file", node will trigger the callback twice:
            // one with the fileName being "folder/file", and the other one with "folder".
            // We don't respond to the second one.
            if (fileName && !ts.isSupportedSourceFileName(fileName, project.getCompilerOptions())) {
                return;
            }

            this.log(`Detected source file changes: ${fileName}`);
            const timeoutId = this.timerForDetectingProjectFileListChanges[project.configFileName];
            if (timeoutId) {
                this.host.clearTimeout(timeoutId);
            }
            this.timerForDetectingProjectFileListChanges[project.configFileName] = this.host.setTimeout(
                () => this.handleChangeInSourceFileForConfiguredProject(project),
                250
            );
        }

        private handleChangeInSourceFileForConfiguredProject(project: ConfiguredProject) {
            const { projectOptions } = this.convertConfigFileContentToProjectOptions(project.configFileName);

            const newRootFiles = projectOptions.files.map((f => this.getCanonicalFileName(f)));
            const currentRootFiles = project.getRootFiles().map((f => this.getCanonicalFileName(f)));

            // We check if the project file list has changed. If so, we update the project.
            if (!arrayIsEqualTo(currentRootFiles.sort(), newRootFiles.sort())) {
                // For configured projects, the change is made outside the tsconfig file, and
                // it is not likely to affect the project for other files opened by the client. We can
                // just update the current project.
                this.updateConfiguredProject(project);

                // Call updateProjectStructure to clean up inferred projects we may have
                // created for the new files
                this.updateProjectStructure();
            }
        }

        private onConfigChangedForConfiguredProject(project: ConfiguredProject) {
            this.log(`Config file changed: ${project.configFileName}`);
            this.updateConfiguredProject(project);
            this.updateProjectStructure();
        }

        /**
         * This is the callback function when a watched directory has an added tsconfig file.
         */
        private onConfigFileAddedForInferredProject(fileName: string) {
            // TODO: check directory separators
            if (getBaseFileName(fileName) != "tsconfig.json") {
                this.log(`${fileName} is not tsconfig.json`);
                return;
            }

            this.log(`Detected newly added tsconfig file: ${fileName}`);
            const { projectOptions } = this.convertConfigFileContentToProjectOptions(fileName);
            const rootFilesInTsconfig = projectOptions.files.map(f => this.getCanonicalFileName(f));
            // We should only care about the new tsconfig file if it contains any
            // opened root files of existing inferred projects
            for (const rootFile of this.openFileRoots) {
                if (contains(rootFilesInTsconfig, this.getCanonicalFileName(rootFile.fileName))) {
                    this.reloadProjects();
                    break;
                }
            }
        }

        private getCanonicalFileName(fileName: string) {
            const name = this.host.useCaseSensitiveFileNames ? fileName : fileName.toLowerCase();
            return normalizePath(name);
        }

        // TODO: delete if unused
        // private releaseNonReferencedConfiguredProjects() {
        //     if (this.configuredProjects.every(p => p.openRefCount > 0)) {
        //         return;
        //     }

        //     const configuredProjects: ConfiguredProject[] = [];
        //     for (const proj of this.configuredProjects) {
        //         if (proj.openRefCount > 0) {
        //             configuredProjects.push(proj);
        //         }
        //         else {
        //             proj.close();
        //         }
        //     }

        //     this.configuredProjects = configuredProjects;
        // }

       private removeProject(project: Project) {
            this.log(`remove project: ${project.getRootFiles().toString()}`);

            project.close();

            switch (project.projectKind) {
                case ProjectKind.External:
                    removeItemFromSet(this.externalProjects, <ExternalProject>project);
                    break;
                case ProjectKind.Configured:
                    removeItemFromSet(this.configuredProjects, <ConfiguredProject>project);
                    break;
                case ProjectKind.Inferred:
                    removeItemFromSet(this.inferredProjects, <InferredProject>project);
                    break;
            }
        }

        private findContainingConfiguredProject(info: ScriptInfo): ConfiguredProject {
            for (const proj of this.configuredProjects) {
                if (proj.containsScriptInfo(info)) {
                    return proj;
                }
            }
            return undefined;
        }

        private findContainingExternalProject(fileName: NormalizedPath): ExternalProject {
            for (const proj of this.externalProjects) {
                if (proj.containsFile(fileName)) {
                    return proj;
                }
            }
            return undefined;
        }

        private addOpenFile(info: ScriptInfo): void {
            const externalProject = this.findContainingExternalProject(info.fileName);
            if (externalProject) {
                // file is already included in some external project - do nothing
                return;
            }
            const configuredProject = this.findContainingConfiguredProject(info);
            if (configuredProject) {
                // file is the part of configured project
                configuredProject.addOpenRef();
                if (configuredProject.isRoot(info)) {
                    this.openFileRootsConfigured.push(info);
                }
                else {
                    this.openFilesReferenced.push(info);
                }
                return;
            }
            if (info.containingProjects.length === 0) {
                // create new inferred project p with the newly opened file as root
                const inferredProject = this.createAndAddInferredProject(info);
                const openFileRoots: ScriptInfo[] = [];
                // for each inferred project root r
                for (const rootFile of this.openFileRoots) {
                    // if r referenced by the new project
                    if (inferredProject.containsScriptInfo(rootFile)) {
                        // remove inferred project that was initially created for rootFile
                        const defaultProject = rootFile.getDefaultProject();
                        if (defaultProject === inferredProject) {
                            continue;
                        }
                        Debug.assert(defaultProject.projectKind === ProjectKind.Inferred);

                        this.removeProject(defaultProject);
                        // put r in referenced open file list
                        this.openFilesReferenced.push(rootFile);
                        // set default project of r to the new project
                        rootFile.attachToProject(inferredProject);
                    }
                    else {
                        // otherwise, keep r as root of inferred project
                        openFileRoots.push(rootFile);
                    }
                }
                this.openFileRoots = openFileRoots;
            }

            this.openFileRoots.push(info);
        }

        /**
          * Remove this file from the set of open, non-configured files.
          * @param info The file that has been closed or newly configured
          */
        private closeOpenFile(info: ScriptInfo): void {
            // Closing file should trigger re-reading the file content from disk. This is
            // because the user may chose to discard the buffer content before saving
            // to the disk, and the server's version of the file can be out of sync.
            info.reloadFromFile();

            removeItemFromSet(this.openFileRoots, info);
            removeItemFromSet(this.openFileRootsConfigured, info);

            // collect all projects that should be removed
            let projectsToRemove: Project[];
            for (const p of info.containingProjects) {
                if ( p.projectKind === ProjectKind.Configured) {
                    // last open file in configured project - close it
                    if ((<ConfiguredProject>p).deleteOpenRef() === 0) {
                        (projectsToRemove || (projectsToRemove = [])).push(p);
                    }
                }
                else if (p.projectKind === ProjectKind.Inferred && p.isRoot(info)) {
                    // open file in inferred project
                    (projectsToRemove || (projectsToRemove = [])).push(p);
                }
            }
            if (projectsToRemove) {
                for (const project of projectsToRemove) {
                    this.removeProject(project);
                }

                const openFilesReferenced: ScriptInfo[] = [];
                const orphanFiles: ScriptInfo[] = [];
                // for all open, referenced files f
                for (const f of this.openFilesReferenced) {
                    if (f === info) {
                        // skip closed file
                        continue;
                    }
                    // collect orphanted files and try to re-add them as newly opened
                    if (f.containingProjects.length === 0) {
                        orphanFiles.push(f);
                    }
                    else {
                        // otherwise add it back to the list of referenced files
                        openFilesReferenced.push(f);
                    }
                }

                this.openFilesReferenced = openFilesReferenced;
                // treat orphaned files as newly opened
                for (const f of orphanFiles) {
                    this.addOpenFile(f);
                }
            }
            else {
                // just close file
                removeItemFromSet(this.openFilesReferenced, info);
            }

            // projectsToRemove should already cover it
            // this.releaseNonReferencedConfiguredProjects();

            info.isOpen = false;
        }

        /**
         * This function tries to search for a tsconfig.json for the given file. If we found it,
         * we first detect if there is already a configured project created for it: if so, we re-read
         * the tsconfig file content and update the project; otherwise we create a new one.
         */
        private openOrUpdateConfiguredProjectForFile(fileName: NormalizedPath): OpenConfiguredProjectResult {
            const searchPath = getDirectoryPath(fileName);
            this.log(`Search path: ${searchPath}`, "Info");

            // check if this file is already included in one of external projects
            const configFileName = this.findConfigFile(asNormalizedPath(searchPath));
            if (!configFileName) {
                this.log("No config files found.");
                return {};
            }

            this.log(`Config file name: ${configFileName}`, "Info");

            const project = this.findConfiguredProjectByProjectName(configFileName);
            if (!project) {
                const { success, errors } = this.openConfigFile(configFileName, fileName);
                if (!success) {
                    return { configFileName, configFileErrors: errors };
                }

                // even if opening config file was successful, it could still
                // contain errors that were tolerated.
                this.log(`Opened configuration file ${configFileName}`, "Info");
                if (errors && errors.length > 0) {
                    return { configFileName, configFileErrors: errors };
                }
            }
            else {
                this.updateConfiguredProject(project);
            }

            return { configFileName };
        }

        // This is different from the method the compiler uses because
        // the compiler can assume it will always start searching in the
        // current directory (the directory in which tsc was invoked).
        // The server must start searching from the directory containing
        // the newly opened file.
        private findConfigFile(searchPath: NormalizedPath): NormalizedPath {
            while (true) {
                const tsconfigFileName = asNormalizedPath(combinePaths(searchPath, "tsconfig.json"));
                if (this.host.fileExists(tsconfigFileName)) {
                    return tsconfigFileName;
                }

                const jsconfigFileName = asNormalizedPath(combinePaths(searchPath, "jsconfig.json"));
                if (this.host.fileExists(jsconfigFileName)) {
                    return jsconfigFileName;
                }

                const parentPath = asNormalizedPath(getDirectoryPath(searchPath));
                if (parentPath === searchPath) {
                    break;
                }
                searchPath = parentPath;
            }
            return undefined;
        }

        private printProjects() {
            if (!this.logger.isVerbose()) {
                return;
            }
<<<<<<< HEAD
            this.logger.startGroup();
=======
            this.psLogger.startGroup();
            for (let i = 0, len = this.inferredProjects.length; i < len; i++) {
                const project = this.inferredProjects[i];
                project.updateGraph();
                this.psLogger.info("Project " + i.toString());
                this.psLogger.info(project.filesToString());
                this.psLogger.info("-----------------------------------------------");
            }
            for (let i = 0, len = this.configuredProjects.length; i < len; i++) {
                const project = this.configuredProjects[i];
                project.updateGraph();
                this.psLogger.info("Project (configured) " + (i + this.inferredProjects.length).toString());
                this.psLogger.info(project.filesToString());
                this.psLogger.info("-----------------------------------------------");
            }
            this.psLogger.info("Open file roots of inferred projects: ");
            for (let i = 0, len = this.openFileRoots.length; i < len; i++) {
                this.psLogger.info(this.openFileRoots[i].fileName);
            }
            this.psLogger.info("Open files referenced by inferred or configured projects: ");
            for (let i = 0, len = this.openFilesReferenced.length; i < len; i++) {
                let fileInfo = this.openFilesReferenced[i].fileName;
                if (this.openFilesReferenced[i].defaultProject.isConfiguredProject()) {
                    fileInfo += " (configured)";
                }
                this.psLogger.info(fileInfo);
            }
            this.psLogger.info("Open file roots of configured projects: ");
            for (let i = 0, len = this.openFileRootsConfigured.length; i < len; i++) {
                this.psLogger.info(this.openFileRootsConfigured[i].fileName);
            }
            this.psLogger.endGroup();
        }

        configProjectIsActive(fileName: string) {
            return this.findConfiguredProjectByConfigFile(fileName) === undefined;
        }

        findConfiguredProjectByConfigFile(configFileName: string) {
            for (let i = 0, len = this.configuredProjects.length; i < len; i++) {
                if (this.configuredProjects[i].projectFilename == configFileName) {
                    return this.configuredProjects[i];
                }
            }
            return undefined;
        }

        configFileToProjectOptions(configFilename: string): { succeeded: boolean, projectOptions?: ProjectOptions, errors?: Diagnostic[] } {
            configFilename = ts.normalizePath(configFilename);
            // file references will be relative to dirPath (or absolute)
            const dirPath = ts.getDirectoryPath(configFilename);
            const contents = this.host.readFile(configFilename);
            const rawConfig: { config?: ProjectOptions; error?: Diagnostic; } = ts.parseConfigFileTextToJson(configFilename, contents);
            if (rawConfig.error) {
                return { succeeded: false, errors: [rawConfig.error] };
            }
            else {
                const parsedCommandLine = ts.parseJsonConfigFileContent(rawConfig.config, this.host, dirPath, /*existingOptions*/ {}, configFilename);
                Debug.assert(!!parsedCommandLine.fileNames);

                if (parsedCommandLine.errors && (parsedCommandLine.errors.length > 0)) {
                    return { succeeded: false, errors: parsedCommandLine.errors };
                }
                else if (parsedCommandLine.fileNames.length === 0) {
                    const error = createCompilerDiagnostic(Diagnostics.The_config_file_0_found_doesn_t_contain_any_source_files, configFilename);
                    return { succeeded: false, errors: [error] };
                }
                else {
                    const projectOptions: ProjectOptions = {
                        files: parsedCommandLine.fileNames,
                        wildcardDirectories: parsedCommandLine.wildcardDirectories,
                        compilerOptions: parsedCommandLine.options,
                    };
                    return { succeeded: true, projectOptions };
                }
            }
        }

        private exceedTotalNonTsFileSizeLimit(fileNames: string[]) {
            let totalNonTsFileSize = 0;
            if (!this.host.getFileSize) {
                return false;
            }

            for (const fileName of fileNames) {
                if (hasTypeScriptFileExtension(fileName)) {
                    continue;
                }
                totalNonTsFileSize += this.host.getFileSize(fileName);
                if (totalNonTsFileSize > maxProgramSizeForNonTsFiles) {
                    return true;
                }
            }
            return false;
        }

        openConfigFile(configFilename: string, clientFileName?: string): { success: boolean, project?: Project, errors?: Diagnostic[] } {
            const { succeeded, projectOptions, errors } = this.configFileToProjectOptions(configFilename);
            if (!succeeded) {
                return { success: false, errors };
            }
            else {
                if (!projectOptions.compilerOptions.disableSizeLimit && projectOptions.compilerOptions.allowJs) {
                    if (this.exceedTotalNonTsFileSizeLimit(projectOptions.files)) {
                        const project = this.createProject(configFilename, projectOptions, /*languageServiceDisabled*/ true);

                        // for configured projects with languageService disabled, we only watch its config file,
                        // do not care about the directory changes in the folder.
                        project.projectFileWatcher = this.host.watchFile(
                            toPath(configFilename, configFilename, createGetCanonicalFileName(sys.useCaseSensitiveFileNames)),
                            _ => this.watchedProjectConfigFileChanged(project));
                        return { success: true, project };
                    }
                }

                const project = this.createProject(configFilename, projectOptions);
                let errors: Diagnostic[];
                for (const rootFilename of projectOptions.files) {
                    if (this.host.fileExists(rootFilename)) {
                        const info = this.openFile(rootFilename, /*openedByClient*/ clientFileName == rootFilename);
                        project.addRoot(info);
                    }
                    else {
                        (errors || (errors = [])).push(createCompilerDiagnostic(Diagnostics.File_0_not_found, rootFilename));
                    }
                }
                project.finishGraph();
                project.projectFileWatcher = this.host.watchFile(configFilename, _ => this.watchedProjectConfigFileChanged(project));

                const configDirectoryPath = ts.getDirectoryPath(configFilename);

                this.log("Add recursive watcher for: " + configDirectoryPath);
                project.directoryWatcher = this.host.watchDirectory(
                    configDirectoryPath,
                    path => this.directoryWatchedForSourceFilesChanged(project, path),
                    /*recursive*/ true
                );

                project.directoriesWatchedForWildcards = reduceProperties(projectOptions.wildcardDirectories, (watchers, flag, directory) => {
                    if (comparePaths(configDirectoryPath, directory, ".", !this.host.useCaseSensitiveFileNames) !== Comparison.EqualTo) {
                        const recursive = (flag & WatchDirectoryFlags.Recursive) !== 0;
                        this.log(`Add ${ recursive ? "recursive " : ""}watcher for: ${directory}`);
                        watchers[directory] = this.host.watchDirectory(
                            directory,
                            path => this.directoryWatchedForSourceFilesChanged(project, path),
                            recursive
                        );
                    }

                    return watchers;
                }, <Map<FileWatcher>>{});

                return { success: true, project: project, errors };
            }
        }

        updateConfiguredProject(project: Project): Diagnostic[] {
            if (!this.host.fileExists(project.projectFilename)) {
                this.log("Config file deleted");
                this.removeProject(project);
            }
            else {
                const { succeeded, projectOptions, errors } = this.configFileToProjectOptions(project.projectFilename);
                if (!succeeded) {
                    return errors;
                }
                else {
                    if (projectOptions.compilerOptions && !projectOptions.compilerOptions.disableSizeLimit && this.exceedTotalNonTsFileSizeLimit(projectOptions.files)) {
                        project.setProjectOptions(projectOptions);
                        if (project.languageServiceDiabled) {
                            return;
                        }

                        project.disableLanguageService();
                        if (project.directoryWatcher) {
                            project.directoryWatcher.close();
                            project.directoryWatcher = undefined;
                        }
                        return;
                    }

                    if (project.languageServiceDiabled) {
                        project.setProjectOptions(projectOptions);
                        project.enableLanguageService();
                        project.directoryWatcher = this.host.watchDirectory(
                            ts.getDirectoryPath(project.projectFilename),
                            path => this.directoryWatchedForSourceFilesChanged(project, path),
                            /*recursive*/ true
                        );

                        for (const rootFilename of projectOptions.files) {
                            if (this.host.fileExists(rootFilename)) {
                                const info = this.openFile(rootFilename, /*openedByClient*/ false);
                                project.addRoot(info);
                            }
                        }
                        project.finishGraph();
                        return;
                    }

                    // if the project is too large, the root files might not have been all loaded if the total
                    // program size reached the upper limit. In that case project.projectOptions.files should
                    // be more precise. However this would only happen for configured project.
                    const oldFileNames = project.projectOptions ? project.projectOptions.files : project.compilerService.host.roots.map(info => info.fileName);
                    const newFileNames = ts.filter(projectOptions.files, f => this.host.fileExists(f));
                    const fileNamesToRemove = oldFileNames.filter(f => newFileNames.indexOf(f) < 0);
                    const fileNamesToAdd = newFileNames.filter(f => oldFileNames.indexOf(f) < 0);

                    for (const fileName of fileNamesToRemove) {
                        const info = this.getScriptInfo(fileName);
                        if (info) {
                            project.removeRoot(info);
                        }
                    }

                    for (const fileName of fileNamesToAdd) {
                        let info = this.getScriptInfo(fileName);
                        if (!info) {
                            info = this.openFile(fileName, /*openedByClient*/ false);
                        }
                        else {
                            // if the root file was opened by client, it would belong to either
                            // openFileRoots or openFileReferenced.
                            if (info.isOpen) {
                                if (this.openFileRoots.indexOf(info) >= 0) {
                                    this.openFileRoots = copyListRemovingItem(info, this.openFileRoots);
                                    if (info.defaultProject && !info.defaultProject.isConfiguredProject()) {
                                        this.removeProject(info.defaultProject);
                                    }
                                }
                                if (this.openFilesReferenced.indexOf(info) >= 0) {
                                    this.openFilesReferenced = copyListRemovingItem(info, this.openFilesReferenced);
                                }
                                this.openFileRootsConfigured.push(info);
                                info.defaultProject = project;
                            }
                        }
                        project.addRoot(info);
                    }

                    project.setProjectOptions(projectOptions);
                    project.finishGraph();
                }
            }
        }

        createProject(projectFilename: string, projectOptions?: ProjectOptions, languageServiceDisabled?: boolean) {
            const project = new Project(this, projectOptions, languageServiceDisabled);
            project.projectFilename = projectFilename;
            return project;
        }

    }

    export class CompilerService {
        host: LSHost;
        languageService: ts.LanguageService;
        classifier: ts.Classifier;
        settings: ts.CompilerOptions;
        documentRegistry = ts.createDocumentRegistry();

        constructor(public project: Project, opt?: ts.CompilerOptions) {
            this.host = new LSHost(project.projectService.host, project);
            if (opt) {
                this.setCompilerOptions(opt);
            }
            else {
                const defaultOpts = ts.getDefaultCompilerOptions();
                defaultOpts.allowNonTsExtensions = true;
                defaultOpts.allowJs = true;
                this.setCompilerOptions(defaultOpts);
            }
            this.languageService = ts.createLanguageService(this.host, this.documentRegistry);
            this.classifier = ts.createClassifier();
        }

        setCompilerOptions(opt: ts.CompilerOptions) {
            this.settings = opt;
            this.host.setCompilationSettings(opt);
        }

        isExternalModule(filename: string): boolean {
            const sourceFile = this.languageService.getNonBoundSourceFile(filename);
            return ts.isExternalModule(sourceFile);
        }

        static getDefaultFormatCodeOptions(host: ServerHost): ts.FormatCodeOptions {
            return ts.clone({
                BaseIndentSize: 0,
                IndentSize: 4,
                TabSize: 4,
                NewLineCharacter: host.newLine || "\n",
                ConvertTabsToSpaces: true,
                IndentStyle: ts.IndentStyle.Smart,
                InsertSpaceAfterCommaDelimiter: true,
                InsertSpaceAfterSemicolonInForStatements: true,
                InsertSpaceBeforeAndAfterBinaryOperators: true,
                InsertSpaceAfterKeywordsInControlFlowStatements: true,
                InsertSpaceAfterFunctionKeywordForAnonymousFunctions: false,
                InsertSpaceAfterOpeningAndBeforeClosingNonemptyParenthesis: false,
                InsertSpaceAfterOpeningAndBeforeClosingNonemptyBrackets: false,
                InsertSpaceAfterOpeningAndBeforeClosingTemplateStringBraces: false,
                PlaceOpenBraceOnNewLineForFunctions: false,
                PlaceOpenBraceOnNewLineForControlBlocks: false,
            });
        }
    }

    export interface LineCollection {
        charCount(): number;
        lineCount(): number;
        isLeaf(): boolean;
        walk(rangeStart: number, rangeLength: number, walkFns: ILineIndexWalker): void;
    }

    export interface ILineInfo {
        line: number;
        offset: number;
        text?: string;
        leaf?: LineLeaf;
    }

    export enum CharRangeSection {
        PreStart,
        Start,
        Entire,
        Mid,
        End,
        PostEnd
    }

    export interface ILineIndexWalker {
        goSubtree: boolean;
        done: boolean;
        leaf(relativeStart: number, relativeLength: number, lineCollection: LineLeaf): void;
        pre?(relativeStart: number, relativeLength: number, lineCollection: LineCollection,
            parent: LineNode, nodeType: CharRangeSection): LineCollection;
        post?(relativeStart: number, relativeLength: number, lineCollection: LineCollection,
            parent: LineNode, nodeType: CharRangeSection): LineCollection;
    }

    class BaseLineIndexWalker implements ILineIndexWalker {
        goSubtree = true;
        done = false;
        leaf(rangeStart: number, rangeLength: number, ll: LineLeaf) {
        }
    }

    class EditWalker extends BaseLineIndexWalker {
        lineIndex = new LineIndex();
        // path to start of range
        startPath: LineCollection[];
        endBranch: LineCollection[] = [];
        branchNode: LineNode;
        // path to current node
        stack: LineNode[];
        state = CharRangeSection.Entire;
        lineCollectionAtBranch: LineCollection;
        initialText = "";
        trailingText = "";
        suppressTrailingText = false;

        constructor() {
            super();
            this.lineIndex.root = new LineNode();
            this.startPath = [this.lineIndex.root];
            this.stack = [this.lineIndex.root];
        }

        insertLines(insertedText: string) {
            if (this.suppressTrailingText) {
                this.trailingText = "";
            }
            if (insertedText) {
                insertedText = this.initialText + insertedText + this.trailingText;
            }
            else {
                insertedText = this.initialText + this.trailingText;
            }
            const lm = LineIndex.linesFromText(insertedText);
            const lines = lm.lines;
            if (lines.length > 1) {
                if (lines[lines.length - 1] == "") {
                    lines.length--;
                }
            }
            let branchParent: LineNode;
            let lastZeroCount: LineCollection;

            for (let k = this.endBranch.length - 1; k >= 0; k--) {
                (<LineNode>this.endBranch[k]).updateCounts();
                if (this.endBranch[k].charCount() === 0) {
                    lastZeroCount = this.endBranch[k];
                    if (k > 0) {
                        branchParent = <LineNode>this.endBranch[k - 1];
                    }
                    else {
                        branchParent = this.branchNode;
                    }
                }
            }
            if (lastZeroCount) {
                branchParent.remove(lastZeroCount);
            }

            // path at least length two (root and leaf)
            let insertionNode = <LineNode>this.startPath[this.startPath.length - 2];
            const leafNode = <LineLeaf>this.startPath[this.startPath.length - 1];
            const len = lines.length;

            if (len > 0) {
                leafNode.text = lines[0];

                if (len > 1) {
                    let insertedNodes = <LineCollection[]>new Array(len - 1);
                    let startNode = <LineCollection>leafNode;
                    for (let i = 1, len = lines.length; i < len; i++) {
                        insertedNodes[i - 1] = new LineLeaf(lines[i]);
                    }
                    let pathIndex = this.startPath.length - 2;
                    while (pathIndex >= 0) {
                        insertionNode = <LineNode>this.startPath[pathIndex];
                        insertedNodes = insertionNode.insertAt(startNode, insertedNodes);
                        pathIndex--;
                        startNode = insertionNode;
                    }
                    let insertedNodesLen = insertedNodes.length;
                    while (insertedNodesLen > 0) {
                        const newRoot = new LineNode();
                        newRoot.add(this.lineIndex.root);
                        insertedNodes = newRoot.insertAt(this.lineIndex.root, insertedNodes);
                        insertedNodesLen = insertedNodes.length;
                        this.lineIndex.root = newRoot;
                    }
                    this.lineIndex.root.updateCounts();
                }
                else {
                    for (let j = this.startPath.length - 2; j >= 0; j--) {
                        (<LineNode>this.startPath[j]).updateCounts();
                    }
                }
            }
            else {
                // no content for leaf node, so delete it
                insertionNode.remove(leafNode);
                for (let j = this.startPath.length - 2; j >= 0; j--) {
                    (<LineNode>this.startPath[j]).updateCounts();
                }
            }

            return this.lineIndex;
        }

        post(relativeStart: number, relativeLength: number, lineCollection: LineCollection, parent: LineCollection, nodeType: CharRangeSection): LineCollection {
            // have visited the path for start of range, now looking for end
            // if range is on single line, we will never make this state transition
            if (lineCollection === this.lineCollectionAtBranch) {
                this.state = CharRangeSection.End;
            }
            // always pop stack because post only called when child has been visited
            this.stack.length--;
            return undefined;
        }

        pre(relativeStart: number, relativeLength: number, lineCollection: LineCollection, parent: LineCollection, nodeType: CharRangeSection) {
            // currentNode corresponds to parent, but in the new tree
            const currentNode = this.stack[this.stack.length - 1];

            if ((this.state === CharRangeSection.Entire) && (nodeType === CharRangeSection.Start)) {
                // if range is on single line, we will never make this state transition
                this.state = CharRangeSection.Start;
                this.branchNode = currentNode;
                this.lineCollectionAtBranch = lineCollection;
            }

            let child: LineCollection;
            function fresh(node: LineCollection): LineCollection {
                if (node.isLeaf()) {
                    return new LineLeaf("");
                }
                else return new LineNode();
            }
            switch (nodeType) {
                case CharRangeSection.PreStart:
                    this.goSubtree = false;
                    if (this.state !== CharRangeSection.End) {
                        currentNode.add(lineCollection);
                    }
                    break;
                case CharRangeSection.Start:
                    if (this.state === CharRangeSection.End) {
                        this.goSubtree = false;
                    }
                    else {
                        child = fresh(lineCollection);
                        currentNode.add(child);
                        this.startPath[this.startPath.length] = child;
                    }
                    break;
                case CharRangeSection.Entire:
                    if (this.state !== CharRangeSection.End) {
                        child = fresh(lineCollection);
                        currentNode.add(child);
                        this.startPath[this.startPath.length] = child;
                    }
                    else {
                        if (!lineCollection.isLeaf()) {
                            child = fresh(lineCollection);
                            currentNode.add(child);
                            this.endBranch[this.endBranch.length] = child;
                        }
                    }
                    break;
                case CharRangeSection.Mid:
                    this.goSubtree = false;
                    break;
                case CharRangeSection.End:
                    if (this.state !== CharRangeSection.End) {
                        this.goSubtree = false;
                    }
                    else {
                        if (!lineCollection.isLeaf()) {
                            child = fresh(lineCollection);
                            currentNode.add(child);
                            this.endBranch[this.endBranch.length] = child;
                        }
                    }
                    break;
                case CharRangeSection.PostEnd:
                    this.goSubtree = false;
                    if (this.state !== CharRangeSection.Start) {
                        currentNode.add(lineCollection);
                    }
                    break;
            }
            if (this.goSubtree) {
                this.stack[this.stack.length] = <LineNode>child;
            }
            return lineCollection;
        }
        // just gather text from the leaves
        leaf(relativeStart: number, relativeLength: number, ll: LineLeaf) {
            if (this.state === CharRangeSection.Start) {
                this.initialText = ll.text.substring(0, relativeStart);
            }
            else if (this.state === CharRangeSection.Entire) {
                this.initialText = ll.text.substring(0, relativeStart);
                this.trailingText = ll.text.substring(relativeStart + relativeLength);
            }
            else {
                // state is CharRangeSection.End
                this.trailingText = ll.text.substring(relativeStart + relativeLength);
            }
        }
    }

    // text change information
    export class TextChange {
        constructor(public pos: number, public deleteLen: number, public insertedText?: string) {
        }
>>>>>>> be2ca35b

            let counter = 0;
            counter = printProjects(this.logger, this.externalProjects, counter);
            counter = printProjects(this.logger, this.configuredProjects, counter);
            counter = printProjects(this.logger, this.inferredProjects, counter);

            this.logger.info("Open file roots of inferred projects: ");
            for (const rootFile of this.openFileRoots) {
                this.logger.info(rootFile.fileName);
            }
            this.logger.info("Open files referenced by inferred or configured projects: ");
            for (const referencedFile of this.openFilesReferenced) {
                const fileInfo = `${referencedFile.fileName} ${ProjectKind[referencedFile.getDefaultProject().projectKind]}`;
                this.logger.info(fileInfo);
            }
            this.logger.info("Open file roots of configured projects: ");
            for (const configuredRoot of this.openFileRootsConfigured) {
                this.logger.info(configuredRoot.fileName);
            }

            this.logger.endGroup();

            function printProjects(logger: Logger, projects: Project[], counter: number) {
                for (const project of projects) {
                    project.updateGraph();
                    logger.info(`Project '${project.getProjectName()}' (${ProjectKind[project.projectKind]}) ${counter}`);
                    logger.info(project.filesToString());
                    logger.info("-----------------------------------------------");
                    counter++;
                }
                return counter;
            }
        }

        private findConfiguredProjectByProjectName(configFileName: NormalizedPath) {
            return findProjectByName(configFileName, this.configuredProjects);
        }

        private findExternalProjectByProjectName(projectFileName: string) {
            return findProjectByName(projectFileName, this.externalProjects);
        }

        private convertConfigFileContentToProjectOptions(configFilename: string): ConfigFileConversionResult {
            configFilename = normalizePath(configFilename);

            const configObj = parseConfigFileTextToJson(configFilename, this.host.readFile(configFilename));
            if (configObj.error) {
                return { success: false, errors: [configObj.error] };
            }

            const parsedCommandLine = parseJsonConfigFileContent(
                configObj.config,
                this.host,
                getDirectoryPath(configFilename),
                /*existingOptions*/ {},
                configFilename);

            Debug.assert(!!parsedCommandLine.fileNames);

            if (parsedCommandLine.errors && (parsedCommandLine.errors.length > 0)) {
                return { success: false, errors: parsedCommandLine.errors };
            }

            if (parsedCommandLine.fileNames.length === 0) {
                const error = createCompilerDiagnostic(Diagnostics.The_config_file_0_found_doesn_t_contain_any_source_files, configFilename);
                return { success: false, errors: [error] };
            }

            const projectOptions: ProjectOptions = {
                files: parsedCommandLine.fileNames,
                compilerOptions: parsedCommandLine.options,
                configHasFilesProperty: configObj.config["files"] !== undefined,
                wildcardDirectories: parsedCommandLine.wildcardDirectories,
            };
            return { success: true, projectOptions };
        }

        private exceededTotalSizeLimitForNonTsFiles(options: CompilerOptions, fileNames: string[]) {
            if (options && options.disableSizeLimit || !this.host.getFileSize) {
                return false;
            }
            let totalNonTsFileSize = 0;
            for (const fileName of fileNames) {
                if (hasTypeScriptFileExtension(fileName)) {
                    continue;
                }
                totalNonTsFileSize += this.host.getFileSize(fileName);
                if (totalNonTsFileSize > maxProgramSizeForNonTsFiles) {
                    return true;
                }
            }
            return false;
        }

        private createAndAddExternalProject(projectFileName: string, files: string[], compilerOptions: CompilerOptions) {
            const project = new ExternalProject(
                projectFileName,
                this,
                this.documentRegistry,
                compilerOptions,
                /*languageServiceEnabled*/ !this.exceededTotalSizeLimitForNonTsFiles(compilerOptions, files));

            const errors = this.addFilesToProjectAndUpdateGraph(project, files, /*clientFileName*/ undefined);
            this.externalProjects.push(project);
            return { project, errors };
        }

        private createAndAddConfiguredProject(configFileName: NormalizedPath, projectOptions: ProjectOptions, clientFileName?: string) {
            const sizeLimitExceeded = this.exceededTotalSizeLimitForNonTsFiles(projectOptions.compilerOptions, projectOptions.files);
            const project = new ConfiguredProject(
                configFileName,
                this,
                this.documentRegistry,
                projectOptions.configHasFilesProperty,
                projectOptions.compilerOptions,
                projectOptions.wildcardDirectories,
                /*languageServiceEnabled*/ !sizeLimitExceeded);

            const errors = this.addFilesToProjectAndUpdateGraph(project, projectOptions.files, clientFileName);

            project.watchConfigFile(project => this.onConfigChangedForConfiguredProject(project));
            if (!sizeLimitExceeded) {
                this.watchConfigDirectoryForProject(project, projectOptions);
            }
            project.watchWildcards((project, path) => this.onSourceFileInDirectoryChangedForConfiguredProject(project, path));

            this.configuredProjects.push(project);
            return { project, errors };
        }

        private watchConfigDirectoryForProject(project: ConfiguredProject, options: ProjectOptions): void {
            if (!options.configHasFilesProperty) {
                project.watchConfigDirectory((project, path) => this.onSourceFileInDirectoryChangedForConfiguredProject(project, path));
            }
        }

        private addFilesToProjectAndUpdateGraph(project: ConfiguredProject | ExternalProject, files: string[], clientFileName: string): Diagnostic[] {
            let errors: Diagnostic[];
            for (const rootFilename of files) {
                if (this.host.fileExists(rootFilename)) {
                    const info = this.getOrCreateScriptInfoForNormalizedPath(toNormalizedPath(rootFilename), /*openedByClient*/ clientFileName == rootFilename);
                    project.addRoot(info);
                }
                else {
                    (errors || (errors = [])).push(createCompilerDiagnostic(Diagnostics.File_0_not_found, rootFilename));
                }
            }
            project.updateGraph();
            return errors;
        }

        private openConfigFile(configFileName: NormalizedPath, clientFileName?: string): OpenConfigFileResult {
            const conversionResult = this.convertConfigFileContentToProjectOptions(configFileName);
            if (!conversionResult.success) {
                return { success: false, errors: conversionResult.errors };
            }
            const { project, errors } = this.createAndAddConfiguredProject(configFileName, conversionResult.projectOptions, clientFileName);
            return { success: true, project, errors };
        }

        private updateNonInferredProject(project: ExternalProject | ConfiguredProject, newRootFiles: string[], newOptions: CompilerOptions) {
            const oldRootFiles = project.getRootFiles();

            // TODO: verify that newRootFiles are always normalized
            // TODO: avoid N^2
            const newFileNames = asNormalizedPathArray(filter(newRootFiles, f => this.host.fileExists(f)));
            const fileNamesToRemove = asNormalizedPathArray(oldRootFiles.filter(f => !contains(newFileNames, f)));
            const fileNamesToAdd = asNormalizedPathArray(newFileNames.filter(f => !contains(oldRootFiles, f)));

            for (const fileName of fileNamesToRemove) {
                const info = this.getScriptInfoForNormalizedPath(fileName);
                if (info) {
                    project.removeFile(info);
                }
            }

            for (const fileName of fileNamesToAdd) {
                let info = this.getScriptInfoForNormalizedPath(fileName);
                if (!info) {
                    info = this.getOrCreateScriptInfoForNormalizedPath(fileName, /*openedByClient*/ false);
                }
                else {
                    // if the root file was opened by client, it would belong to either
                    // openFileRoots or openFileReferenced.
                    if (info.isOpen) {
                        if (contains(this.openFileRoots, info)) {
                            removeItemFromSet(this.openFileRoots, info);

                            // delete inferred project
                            let toRemove: Project[];
                            for (const p of info.containingProjects) {
                                if (p.projectKind === ProjectKind.Inferred && p.isRoot(info)) {
                                    (toRemove || (toRemove = [])).push(p);
                                }
                            }
                            if (toRemove) {
                                for (const p of toRemove) {
                                    this.removeProject(p);
                                }
                            }
                        }
                        if (contains(this.openFilesReferenced, info)) {
                            removeItemFromSet(this.openFilesReferenced, info);
                        }
                        if (project.projectKind === ProjectKind.Configured)  {
                            this.openFileRootsConfigured.push(info);
                        }
                    }
                }
                project.addRoot(info);
            }

            project.setCompilerOptions(newOptions);
            project.updateGraph();
        }

        private updateConfiguredProject(project: ConfiguredProject) {
            if (!this.host.fileExists(project.configFileName)) {
                this.log("Config file deleted");
                this.removeProject(project);
                return;
            }

            const { success, projectOptions, errors } = this.convertConfigFileContentToProjectOptions(project.configFileName);
            if (!success) {
                return errors;
            }

            if (this.exceededTotalSizeLimitForNonTsFiles(projectOptions.compilerOptions, projectOptions.files)) {
                project.setCompilerOptions(projectOptions.compilerOptions);
                if (!project.languageServiceEnabled) {
                    // language service is already disabled
                    return;
                }
                project.disableLanguageService();
                project.stopWatchingDirectory();
            }
            else {
                if (!project.languageServiceEnabled) {
                    project.enableLanguageService();
                }
                this.watchConfigDirectoryForProject(project, projectOptions);
                this.updateNonInferredProject(project, projectOptions.files, projectOptions.compilerOptions);
            }
        }

        createAndAddInferredProject(root: ScriptInfo) {
            const project = new InferredProject(this, this.documentRegistry, /*languageServiceEnabled*/ true);
            project.addRoot(root);

            this.directoryWatchers.startWatchingContainingDirectoriesForFile(
                root.fileName,
                project,
                fileName => this.onConfigFileAddedForInferredProject(fileName));

            project.updateGraph();
            this.inferredProjects.push(project);
            return project;
        }

        /**
         * @param uncheckedFileName is absolute pathname
         * @param fileContent is a known version of the file content that is more up to date than the one on disk
         */

        getOrCreateScriptInfo(uncheckedFileName: string, openedByClient: boolean, fileContent?: string, scriptKind?: ScriptKind) {
            return this.getOrCreateScriptInfoForNormalizedPath(toNormalizedPath(uncheckedFileName), openedByClient, fileContent, scriptKind);
        }

        getScriptInfo(uncheckedFileName: string) {
            return this.getScriptInfoForNormalizedPath(toNormalizedPath(uncheckedFileName));
        }

        getOrCreateScriptInfoForNormalizedPath(fileName: NormalizedPath, openedByClient: boolean, fileContent?: string, scriptKind?: ScriptKind) {
            let info = this.getScriptInfoForNormalizedPath(fileName);
            if (!info) {
                let content: string;
                if (this.host.fileExists(fileName)) {
                    content = fileContent || this.host.readFile(fileName);
                }
                if (!content) {
                    if (openedByClient) {
                        content = "";
                    }
                }
                if (content !== undefined) {
                    info = new ScriptInfo(this.host, fileName, content, scriptKind, openedByClient);
                    info.setFormatOptions(toEditorSettings(this.getFormatCodeOptions()));
                    this.filenameToScriptInfo.set(fileName, info);
                    if (!info.isOpen) {
                        info.setWatcher(this.host.watchFile(fileName, _ => this.onSourceFileChanged(fileName)));
                    }
                }
            }
            if (info) {
                if (fileContent) {
                    info.reload(fileContent);
                }
                if (openedByClient) {
                    info.isOpen = true;
                }
            }
            return info;
        }

        getScriptInfoForNormalizedPath(fileName: NormalizedPath) {
            return this.filenameToScriptInfo.get(fileName);
        }

        log(msg: string, type = "Err") {
            this.logger.msg(msg, type);
        }

        setHostConfiguration(args: protocol.ConfigureRequestArguments) {
            if (args.file) {
                const info = this.getScriptInfoForNormalizedPath(toNormalizedPath(args.file));
                if (info) {
                    info.setFormatOptions(args.formatOptions);
                    this.log(`Host configuration update for file ${args.file}`, "Info");
                }
            }
            else {
                if (args.hostInfo !== undefined) {
                    this.hostConfiguration.hostInfo = args.hostInfo;
                    this.log(`Host information ${args.hostInfo}`, "Info");
                }
                if (args.formatOptions) {
                    mergeMaps(this.hostConfiguration.formatCodeOptions, args.formatOptions);
                    this.log("Format host information updated", "Info");
                }
            }
        }

        closeLog() {
            this.logger.close();
        }

        /**
         * This function rebuilds the project for every file opened by the client
         */
        reloadProjects() {
            this.log("reload projects.");
            // First check if there is new tsconfig file added for inferred project roots
            for (const info of this.openFileRoots) {
                this.openOrUpdateConfiguredProjectForFile(info.fileName);
            }
            this.updateProjectStructure();
        }

        /**
         * This function is to update the project structure for every projects.
         * It is called on the premise that all the configured projects are
         * up to date.
         */
        updateProjectStructure() {
            this.log("updating project structure from ...", "Info");
            this.printProjects();

            const unattachedOpenFiles: ScriptInfo[] = [];
            const openFileRootsConfigured: ScriptInfo[] = [];
            // collect all orphanted script infos that used to be roots of configured projects
            for (const info of this.openFileRootsConfigured) {
                if (info.containingProjects.length === 0) {
                    unattachedOpenFiles.push(info);
                }
                else {
                    openFileRootsConfigured.push(info);
                }
                // const project = info.defaultProject;
                // if (!project || !(project.containsScriptInfo(info))) {
                //     info.defaultProject = undefined;
                //     unattachedOpenFiles.push(info);
                // }
                // else {
                //     openFileRootsConfigured.push(info);
                // }
            }
            this.openFileRootsConfigured = openFileRootsConfigured;

            // First loop through all open files that are referenced by projects but are not
            // project roots.  For each referenced file, see if the default project still
            // references that file.  If so, then just keep the file in the referenced list.
            // If not, add the file to an unattached list, to be rechecked later.
            const openFilesReferenced: ScriptInfo[] = [];
            for (const referencedFile of this.openFilesReferenced) {
                // check if any of projects that used to reference this file are still referencing it
                if (referencedFile.containingProjects.length === 0) {
                    unattachedOpenFiles.push(referencedFile);
                }
                else {
                    openFilesReferenced.push(referencedFile);
                }
                // referencedFile.defaultProject.updateGraph();
                // if (referencedFile.defaultProject.containsScriptInfo(referencedFile)) {
                //     openFilesReferenced.push(referencedFile);
                // }
                // else {
                //     unattachedOpenFiles.push(referencedFile);
                // }
            }
            this.openFilesReferenced = openFilesReferenced;

            // Then, loop through all of the open files that are project roots.
            // For each root file, note the project that it roots.  Then see if
            // any other projects newly reference the file.  If zero projects
            // newly reference the file, keep it as a root.  If one or more
            // projects newly references the file, remove its project from the
            // inferred projects list (since it is no longer a root) and add
            // the file to the open, referenced file list.
            const openFileRoots: ScriptInfo[] = [];
            for (const rootFile of this.openFileRoots) {
                let inConfiguredProject = false;
                let inExternalProject = false;
                for (const p of rootFile.containingProjects) {
                    inConfiguredProject = inConfiguredProject || p.projectKind === ProjectKind.Configured;
                    inExternalProject = inExternalProject || p.projectKind === ProjectKind.External;
                }
                if (inConfiguredProject || inExternalProject) {
                    const inferredProjects = rootFile.containingProjects.filter(p => p.projectKind === ProjectKind.Inferred);
                    for (const p of inferredProjects) {
                        this.removeProject(p);
                    }
                    if (inConfiguredProject) {
                        this.openFileRootsConfigured.push(rootFile);
                    }
                }
                else {
                    if (rootFile.containingProjects.length === 1) {
                        // file contained only in one project
                        openFileRoots.push(rootFile);
                    }
                    else {
                        // TODO: fixme
                        // file is contained in more than one inferred project - keep only ones where it is used as reference
                        const roots = rootFile.containingProjects.filter(p => p.isRoot(rootFile));
                        for (const root of roots) {
                            this.removeProject(root);
                        }
                        Debug.assert(rootFile.containingProjects.length > 0);
                        this.openFilesReferenced.push(rootFile);
                    }
                }
                // if (rootFile.containingProjects.some(p => p.projectKind !== ProjectKind.Inferred)) {
                //     // file was included in non-inferred project - drop old inferred project

                // }
                // else {
                //     openFileRoots.push(rootFile);
                // }
                // let inferredProjectsToRemove: Project[];
                // for (const p of rootFile.containingProjects) {
                //     if (p.projectKind !== ProjectKind.Inferred) {
                //         // file was included in non-inferred project - drop old inferred project
                //     }
                // }

                // const rootedProject = rootFile.defaultProject;
                // const referencingProjects = this.findReferencingProjects(rootFile, rootedProject);

                // if (rootFile.defaultProject && rootFile.defaultProject.projectKind !== ProjectKind.Inferred) {
                //     // If the root file has already been added into a configured project,
                //     // meaning the original inferred project is gone already.
                //     if (rootedProject.projectKind === ProjectKind.Inferred) {
                //         this.removeProject(rootedProject);
                //     }
                //     this.openFileRootsConfigured.push(rootFile);
                // }
                // else {
                //     if (referencingProjects.length === 0) {
                //         rootFile.defaultProject = rootedProject;
                //         openFileRoots.push(rootFile);
                //     }
                //     else {
                //         // remove project from inferred projects list because root captured
                //         this.removeProject(rootedProject);
                //         this.openFilesReferenced.push(rootFile);
                //     }
                // }
            }
            this.openFileRoots = openFileRoots;

            // Finally, if we found any open, referenced files that are no longer
            // referenced by their default project, treat them as newly opened
            // by the editor.
            for (const f of unattachedOpenFiles) {
                this.addOpenFile(f);
            }
            this.printProjects();
        }

        /**
         * Open file whose contents is managed by the client
         * @param filename is absolute pathname
         * @param fileContent is a known version of the file content that is more up to date than the one on disk
         */
        openClientFile(fileName: string, fileContent?: string, scriptKind?: ScriptKind): OpenConfiguredProjectResult {
            return this.openClientFileWithNormalizedPath(toNormalizedPath(fileName), fileContent, scriptKind);
        }

        openClientFileWithNormalizedPath(fileName: NormalizedPath, fileContent?: string, scriptKind?: ScriptKind): OpenConfiguredProjectResult {
            const { configFileName = undefined, configFileErrors = undefined }: OpenConfiguredProjectResult = this.findContainingExternalProject(fileName)
                ? {}
                : this.openOrUpdateConfiguredProjectForFile(fileName);

            // at this point if file is the part of some configured/external project then this project should be created
            const info = this.getOrCreateScriptInfoForNormalizedPath(fileName, /*openedByClient*/ true, fileContent, scriptKind);
            this.addOpenFile(info);
            this.printProjects();
            return { configFileName, configFileErrors };
        }

        /**
         * Close file whose contents is managed by the client
         * @param filename is absolute pathname
         */
        closeClientFile(uncheckedFileName: string) {
            const info = this.getScriptInfoForNormalizedPath(toNormalizedPath(uncheckedFileName));
            if (info) {
                this.closeOpenFile(info);
                info.isOpen = false;
            }
            this.printProjects();
        }

        getDefaultProjectForFile(fileName: NormalizedPath) {
            const scriptInfo = this.getScriptInfoForNormalizedPath(fileName);
            return scriptInfo && scriptInfo.getDefaultProject();
        }

        private collectChanges(lastKnownProjectVersions: protocol.ProjectVersionInfo[], currentProjects: Project[], result: protocol.ProjectFiles[]): void {
            for (const proj of currentProjects) {
                const knownProject = forEach(lastKnownProjectVersions, p => p.projectName === proj.getProjectName() && p);
                result.push(proj.getChangesSinceVersion(knownProject && knownProject.version));
            }
        }

        synchronizeProjectList(knownProjects: protocol.ProjectVersionInfo[]): protocol.ProjectFiles[] {
            const files: protocol.ProjectFiles[] = [];
            this.collectChanges(knownProjects, this.externalProjects, files);
            this.collectChanges(knownProjects, this.configuredProjects, files);
            this.collectChanges(knownProjects, this.inferredProjects, files);
            return files;
        }

        applyChangesInOpenFiles(openFiles: protocol.NewOpenFile[], changedFiles: protocol.ChangedOpenFile[], closedFiles: string[]): void {
            for (const file of openFiles) {
                const scriptInfo = this.getScriptInfo(file.fileName);
                Debug.assert(!scriptInfo || !scriptInfo.isOpen);
                this.openClientFileWithNormalizedPath(toNormalizedPath(file.fileName), file.content);
            }

            for (const file of changedFiles) {
                const scriptInfo = this.getScriptInfo(file.fileName);
                Debug.assert(!!scriptInfo);
                // apply changes in reverse order 
                for (let i = file.changes.length - 1; i >= 0; i--) {
                    const change = file.changes[i];
                    scriptInfo.editContent(change.span.start, change.span.start + change.span.length, change.newText);
                }
            }

            for (const file of closedFiles) {
                this.closeClientFile(file);
            }

            this.updateProjectStructure();
        }

        closeExternalProject(uncheckedFileName: string): void {
            const fileName = toNormalizedPath(uncheckedFileName);
            const configFiles = this.externalProjectToConfiguredProjectMap[fileName];
            if (configFiles) {
                for (const configFile of configFiles) {
                    const configuredProject = this.findConfiguredProjectByProjectName(configFile);
                    if (configuredProject) {
                        this.removeProject(configuredProject);
                    }
                }
                this.updateProjectStructure();
            }
            else {
                // close external project
                const externalProject = this.findExternalProjectByProjectName(uncheckedFileName);
                if (externalProject) {
                    this.removeProject(externalProject);
                    this.updateProjectStructure();
                }
            }
        }

        openExternalProject(proj: protocol.ExternalProject): void {
            const externalProject = this.findExternalProjectByProjectName(proj.projectFileName);
            if (externalProject) {
                this.updateNonInferredProject(externalProject, proj.rootFiles, proj.options);
                return;
            }

            let tsConfigFiles: NormalizedPath[];
            const rootFiles: string[] = [];
            for (const file of proj.rootFiles) {
                if (getBaseFileName(file) === "tsconfig.json") {
                    (tsConfigFiles || (tsConfigFiles = [])).push(toNormalizedPath(file));
                }
                else {
                    rootFiles.push(file);
                }
            }
            if (tsConfigFiles) {
                // store the list of tsconfig files that belong to the external project
                this.externalProjectToConfiguredProjectMap[proj.projectFileName] = tsConfigFiles;
                for (const tsconfigFile of tsConfigFiles) {
                    const { success, project, errors } = this.openConfigFile(tsconfigFile);
                    if (success) {
                        // keep project alive - its lifetime is bound to the lifetime of containing external project
                        project.addOpenRef();
                    }
                }
            }
            else {
                this.createAndAddExternalProject(proj.projectFileName, proj.rootFiles, proj.options);
            }
        }
    }
}
<|MERGE_RESOLUTION|>--- conflicted
+++ resolved
@@ -1,1734 +1,1172 @@
-/// <reference path="..\compiler\commandLineParser.ts" />
-/// <reference path="..\services\services.ts" />
-/// <reference path="protocol.d.ts" />
-/// <reference path="utilities.ts" />
-/// <reference path="session.ts" />
-/// <reference path="scriptVersionCache.ts"/>
-/// <reference path="lsHost.ts"/>
-/// <reference path="project.ts"/>
-
-namespace ts.server {
-    export const maxProgramSizeForNonTsFiles = 20 * 1024 * 1024;
-
-    /**
-     * This helper funciton processes a list of projects and return the concatenated, sortd and deduplicated output of processing each project.
-     */
-    export function combineProjectOutput<T>(projects: Project[], action: (project: Project) => T[], comparer?: (a: T, b: T) => number, areEqual?: (a: T, b: T) => boolean) {
-        const result = projects.reduce<T[]>((previous, current) => concatenate(previous, action(current)), []).sort(comparer);
-        return projects.length > 1 ? deduplicate(result, areEqual) : result;
-    }
-
-    export interface ProjectServiceEventHandler {
-        (eventName: string, project: Project, fileName: NormalizedPath): void;
-    }
-
-    export interface HostConfiguration {
-        formatCodeOptions: FormatCodeSettings;
-        hostInfo: string;
-    }
-
-    interface ConfigFileConversionResult {
-        success: boolean;
-        errors?: Diagnostic[];
-
-        projectOptions?: ProjectOptions;
-    }
-
-    interface OpenConfigFileResult {
-        success: boolean;
-        errors?: Diagnostic[];
-
-        project?: ConfiguredProject;
-    }
-
-    interface OpenConfiguredProjectResult {
-        configFileName?: string;
-        configFileErrors?: Diagnostic[];
-    }
-
-    function findProjectByName<T extends Project>(projectName: string, projects: T[]): T {
-        for (const proj of projects) {
-            if (proj.getProjectName() === projectName) {
-                return proj;
-            }
-        }
-    }
-
-    class DirectoryWatchers {
-        /**
-         * a path to directory watcher map that detects added tsconfig files
-         **/
-        private directoryWatchersForTsconfig: Map<FileWatcher> = {};
-        /**
-         * count of how many projects are using the directory watcher.
-         * If the number becomes 0 for a watcher, then we should close it.
-         **/
-        private directoryWatchersRefCount: Map<number> = {};
-
-        constructor(private readonly projectService: ProjectService) {
-        }
-
-        stopWatchingDirectory(directory: string) {
-            // if the ref count for this directory watcher drops to 0, it's time to close it
-            this.directoryWatchersRefCount[directory]--;
-            if (this.directoryWatchersRefCount[directory] === 0) {
-                this.projectService.log(`Close directory watcher for: ${directory}`);
-                this.directoryWatchersForTsconfig[directory].close();
-                delete this.directoryWatchersForTsconfig[directory];
-            }
-        }
-
-        startWatchingContainingDirectoriesForFile(fileName: string, project: InferredProject, callback: (fileName: string) => void) {
-            let currentPath = getDirectoryPath(fileName);
-            let parentPath = getDirectoryPath(currentPath);
-            while (currentPath != parentPath) {
-                if (!this.directoryWatchersForTsconfig[currentPath]) {
-                    this.projectService.log(`Add watcher for: ${currentPath}`);
-                    this.directoryWatchersForTsconfig[currentPath] = this.projectService.host.watchDirectory(currentPath, callback);
-                    this.directoryWatchersRefCount[currentPath] = 1;
-                }
-                else {
-                    this.directoryWatchersRefCount[currentPath] += 1;
-                }
-                project.directoriesWatchedForTsconfig.push(currentPath);
-                currentPath = parentPath;
-                parentPath = getDirectoryPath(parentPath);
-            }
-
-        }
-    }
-
-    export class ProjectService {
-        private readonly documentRegistry: DocumentRegistry;
-
-        /**
-         * Container of all known scripts
-         */
-        private readonly filenameToScriptInfo = createNormalizedPathMap<ScriptInfo>();
-        /**
-         * maps external project file name to list of config files that were the part of this project
-         */
-        private readonly externalProjectToConfiguredProjectMap: Map<NormalizedPath[]>;
-
-        /**
-         * external projects (configuration and list of root files is not controlled by tsserver)
-         */
-        readonly externalProjects: ExternalProject[] = [];
-        /**
-         * projects built from openFileRoots
-         **/
-        readonly inferredProjects: InferredProject[] = [];
-        /**
-         * projects specified by a tsconfig.json file
-         **/
-        configuredProjects: ConfiguredProject[] = [];
-        /** 
-         * open, non-configured root files 
-         **/
-        openFileRoots: ScriptInfo[] = [];
-        /**
-         * open files referenced by some project
-         **/
-        openFilesReferenced: ScriptInfo[] = [];
-        /**
-         * open files that are roots of a configured project
-         **/
-        openFileRootsConfigured: ScriptInfo[] = [];
-
-        private readonly directoryWatchers: DirectoryWatchers;
-
-        private hostConfiguration: HostConfiguration;
-
-        private timerForDetectingProjectFileListChanges: Map<any> = {};
-
-        constructor(public readonly host: ServerHost,
-            public readonly logger: Logger,
-            public readonly cancellationToken: HostCancellationToken,
-            private readonly eventHandler?: ProjectServiceEventHandler) {
-
-            this.directoryWatchers = new DirectoryWatchers(this);
-            // ts.disableIncrementalParsing = true;
-            this.setDefaultHostConfiguration();
-            this.documentRegistry = createDocumentRegistry(host.useCaseSensitiveFileNames, host.getCurrentDirectory());
-        }
-
-        private setDefaultHostConfiguration() {
-            this.hostConfiguration = {
-                formatCodeOptions: getDefaultFormatCodeSettings(this.host),
-                hostInfo: "Unknown host"
-            };
-        }
-
-        stopWatchingDirectory(directory: string) {
-            this.directoryWatchers.stopWatchingDirectory(directory);
-        }
-
-        findProject(projectName: string): Project {
-            if (projectName === undefined) {
-                return undefined;
-            }
-            if (isInferredProjectName(projectName)) {
-                return forEach(this.inferredProjects, p => p.getProjectName() === projectName && p);
-            }
-            return this.findExternalProjectByProjectName(projectName) || this.findConfiguredProjectByProjectName(toNormalizedPath(projectName));
-        }
-
-        getFormatCodeOptions(file?: NormalizedPath) {
-            if (file) {
-                const info = this.getScriptInfoForNormalizedPath(file);
-                if (info) {
-                    return info.formatCodeSettings;
-                }
-            }
-            return this.hostConfiguration.formatCodeOptions;
-        }
-
-        private onSourceFileChanged(fileName: NormalizedPath) {
-            const info = this.getScriptInfoForNormalizedPath(fileName);
-            if (!info) {
-                this.logger.info(`Error: got watch notification for unknown file: ${fileName}`);
-            }
-
-            if (!this.host.fileExists(fileName)) {
-                // File was deleted
-                this.handleDeletedFile(info);
-            }
-            else {
-                if (info && (!info.isOpen)) {
-                    info.reloadFromFile();
-                }
-            }
-        }
-
-        private handleDeletedFile(info: ScriptInfo) {
-            this.logger.info(`${info.fileName} deleted`);
-
-            info.stopWatcher();
-
-            if (!info.isOpen) {
-                this.filenameToScriptInfo.remove(info.fileName);
-
-                info.detachAllProjects();
-
-                for (const openFile of this.openFileRoots) {
-                    if (this.eventHandler) {
-                        this.eventHandler("context", openFile.getDefaultProject(), openFile.fileName);
-                    }
-                }
-
-                for (const openFile of this.openFilesReferenced) {
-                    if (this.eventHandler) {
-                        this.eventHandler("context", openFile.getDefaultProject(), openFile.fileName);
-                    }
-                }
-            }
-
-            this.printProjects();
-        }
-
-        /**
-         * This is the callback function when a watched directory has added or removed source code files.
-         * @param project the project that associates with this directory watcher
-         * @param fileName the absolute file name that changed in watched directory
-         */
-        private onSourceFileInDirectoryChangedForConfiguredProject(project: ConfiguredProject, fileName: string) {
-            // If a change was made inside "folder/file", node will trigger the callback twice:
-            // one with the fileName being "folder/file", and the other one with "folder".
-            // We don't respond to the second one.
-            if (fileName && !ts.isSupportedSourceFileName(fileName, project.getCompilerOptions())) {
-                return;
-            }
-
-            this.log(`Detected source file changes: ${fileName}`);
-            const timeoutId = this.timerForDetectingProjectFileListChanges[project.configFileName];
-            if (timeoutId) {
-                this.host.clearTimeout(timeoutId);
-            }
-            this.timerForDetectingProjectFileListChanges[project.configFileName] = this.host.setTimeout(
-                () => this.handleChangeInSourceFileForConfiguredProject(project),
-                250
-            );
-        }
-
-        private handleChangeInSourceFileForConfiguredProject(project: ConfiguredProject) {
-            const { projectOptions } = this.convertConfigFileContentToProjectOptions(project.configFileName);
-
-            const newRootFiles = projectOptions.files.map((f => this.getCanonicalFileName(f)));
-            const currentRootFiles = project.getRootFiles().map((f => this.getCanonicalFileName(f)));
-
-            // We check if the project file list has changed. If so, we update the project.
-            if (!arrayIsEqualTo(currentRootFiles.sort(), newRootFiles.sort())) {
-                // For configured projects, the change is made outside the tsconfig file, and
-                // it is not likely to affect the project for other files opened by the client. We can
-                // just update the current project.
-                this.updateConfiguredProject(project);
-
-                // Call updateProjectStructure to clean up inferred projects we may have
-                // created for the new files
-                this.updateProjectStructure();
-            }
-        }
-
-        private onConfigChangedForConfiguredProject(project: ConfiguredProject) {
-            this.log(`Config file changed: ${project.configFileName}`);
-            this.updateConfiguredProject(project);
-            this.updateProjectStructure();
-        }
-
-        /**
-         * This is the callback function when a watched directory has an added tsconfig file.
-         */
-        private onConfigFileAddedForInferredProject(fileName: string) {
-            // TODO: check directory separators
-            if (getBaseFileName(fileName) != "tsconfig.json") {
-                this.log(`${fileName} is not tsconfig.json`);
-                return;
-            }
-
-            this.log(`Detected newly added tsconfig file: ${fileName}`);
-            const { projectOptions } = this.convertConfigFileContentToProjectOptions(fileName);
-            const rootFilesInTsconfig = projectOptions.files.map(f => this.getCanonicalFileName(f));
-            // We should only care about the new tsconfig file if it contains any
-            // opened root files of existing inferred projects
-            for (const rootFile of this.openFileRoots) {
-                if (contains(rootFilesInTsconfig, this.getCanonicalFileName(rootFile.fileName))) {
-                    this.reloadProjects();
-                    break;
-                }
-            }
-        }
-
-        private getCanonicalFileName(fileName: string) {
-            const name = this.host.useCaseSensitiveFileNames ? fileName : fileName.toLowerCase();
-            return normalizePath(name);
-        }
-
-        // TODO: delete if unused
-        // private releaseNonReferencedConfiguredProjects() {
-        //     if (this.configuredProjects.every(p => p.openRefCount > 0)) {
-        //         return;
-        //     }
-
-        //     const configuredProjects: ConfiguredProject[] = [];
-        //     for (const proj of this.configuredProjects) {
-        //         if (proj.openRefCount > 0) {
-        //             configuredProjects.push(proj);
-        //         }
-        //         else {
-        //             proj.close();
-        //         }
-        //     }
-
-        //     this.configuredProjects = configuredProjects;
-        // }
-
-       private removeProject(project: Project) {
-            this.log(`remove project: ${project.getRootFiles().toString()}`);
-
-            project.close();
-
-            switch (project.projectKind) {
-                case ProjectKind.External:
-                    removeItemFromSet(this.externalProjects, <ExternalProject>project);
-                    break;
-                case ProjectKind.Configured:
-                    removeItemFromSet(this.configuredProjects, <ConfiguredProject>project);
-                    break;
-                case ProjectKind.Inferred:
-                    removeItemFromSet(this.inferredProjects, <InferredProject>project);
-                    break;
-            }
-        }
-
-        private findContainingConfiguredProject(info: ScriptInfo): ConfiguredProject {
-            for (const proj of this.configuredProjects) {
-                if (proj.containsScriptInfo(info)) {
-                    return proj;
-                }
-            }
-            return undefined;
-        }
-
-        private findContainingExternalProject(fileName: NormalizedPath): ExternalProject {
-            for (const proj of this.externalProjects) {
-                if (proj.containsFile(fileName)) {
-                    return proj;
-                }
-            }
-            return undefined;
-        }
-
-        private addOpenFile(info: ScriptInfo): void {
-            const externalProject = this.findContainingExternalProject(info.fileName);
-            if (externalProject) {
-                // file is already included in some external project - do nothing
-                return;
-            }
-            const configuredProject = this.findContainingConfiguredProject(info);
-            if (configuredProject) {
-                // file is the part of configured project
-                configuredProject.addOpenRef();
-                if (configuredProject.isRoot(info)) {
-                    this.openFileRootsConfigured.push(info);
-                }
-                else {
-                    this.openFilesReferenced.push(info);
-                }
-                return;
-            }
-            if (info.containingProjects.length === 0) {
-                // create new inferred project p with the newly opened file as root
-                const inferredProject = this.createAndAddInferredProject(info);
-                const openFileRoots: ScriptInfo[] = [];
-                // for each inferred project root r
-                for (const rootFile of this.openFileRoots) {
-                    // if r referenced by the new project
-                    if (inferredProject.containsScriptInfo(rootFile)) {
-                        // remove inferred project that was initially created for rootFile
-                        const defaultProject = rootFile.getDefaultProject();
-                        if (defaultProject === inferredProject) {
-                            continue;
-                        }
-                        Debug.assert(defaultProject.projectKind === ProjectKind.Inferred);
-
-                        this.removeProject(defaultProject);
-                        // put r in referenced open file list
-                        this.openFilesReferenced.push(rootFile);
-                        // set default project of r to the new project
-                        rootFile.attachToProject(inferredProject);
-                    }
-                    else {
-                        // otherwise, keep r as root of inferred project
-                        openFileRoots.push(rootFile);
-                    }
-                }
-                this.openFileRoots = openFileRoots;
-            }
-
-            this.openFileRoots.push(info);
-        }
-
-        /**
-          * Remove this file from the set of open, non-configured files.
-          * @param info The file that has been closed or newly configured
-          */
-        private closeOpenFile(info: ScriptInfo): void {
-            // Closing file should trigger re-reading the file content from disk. This is
-            // because the user may chose to discard the buffer content before saving
-            // to the disk, and the server's version of the file can be out of sync.
-            info.reloadFromFile();
-
-            removeItemFromSet(this.openFileRoots, info);
-            removeItemFromSet(this.openFileRootsConfigured, info);
-
-            // collect all projects that should be removed
-            let projectsToRemove: Project[];
-            for (const p of info.containingProjects) {
-                if ( p.projectKind === ProjectKind.Configured) {
-                    // last open file in configured project - close it
-                    if ((<ConfiguredProject>p).deleteOpenRef() === 0) {
-                        (projectsToRemove || (projectsToRemove = [])).push(p);
-                    }
-                }
-                else if (p.projectKind === ProjectKind.Inferred && p.isRoot(info)) {
-                    // open file in inferred project
-                    (projectsToRemove || (projectsToRemove = [])).push(p);
-                }
-            }
-            if (projectsToRemove) {
-                for (const project of projectsToRemove) {
-                    this.removeProject(project);
-                }
-
-                const openFilesReferenced: ScriptInfo[] = [];
-                const orphanFiles: ScriptInfo[] = [];
-                // for all open, referenced files f
-                for (const f of this.openFilesReferenced) {
-                    if (f === info) {
-                        // skip closed file
-                        continue;
-                    }
-                    // collect orphanted files and try to re-add them as newly opened
-                    if (f.containingProjects.length === 0) {
-                        orphanFiles.push(f);
-                    }
-                    else {
-                        // otherwise add it back to the list of referenced files
-                        openFilesReferenced.push(f);
-                    }
-                }
-
-                this.openFilesReferenced = openFilesReferenced;
-                // treat orphaned files as newly opened
-                for (const f of orphanFiles) {
-                    this.addOpenFile(f);
-                }
-            }
-            else {
-                // just close file
-                removeItemFromSet(this.openFilesReferenced, info);
-            }
-
-            // projectsToRemove should already cover it
-            // this.releaseNonReferencedConfiguredProjects();
-
-            info.isOpen = false;
-        }
-
-        /**
-         * This function tries to search for a tsconfig.json for the given file. If we found it,
-         * we first detect if there is already a configured project created for it: if so, we re-read
-         * the tsconfig file content and update the project; otherwise we create a new one.
-         */
-        private openOrUpdateConfiguredProjectForFile(fileName: NormalizedPath): OpenConfiguredProjectResult {
-            const searchPath = getDirectoryPath(fileName);
-            this.log(`Search path: ${searchPath}`, "Info");
-
-            // check if this file is already included in one of external projects
-            const configFileName = this.findConfigFile(asNormalizedPath(searchPath));
-            if (!configFileName) {
-                this.log("No config files found.");
-                return {};
-            }
-
-            this.log(`Config file name: ${configFileName}`, "Info");
-
-            const project = this.findConfiguredProjectByProjectName(configFileName);
-            if (!project) {
-                const { success, errors } = this.openConfigFile(configFileName, fileName);
-                if (!success) {
-                    return { configFileName, configFileErrors: errors };
-                }
-
-                // even if opening config file was successful, it could still
-                // contain errors that were tolerated.
-                this.log(`Opened configuration file ${configFileName}`, "Info");
-                if (errors && errors.length > 0) {
-                    return { configFileName, configFileErrors: errors };
-                }
-            }
-            else {
-                this.updateConfiguredProject(project);
-            }
-
-            return { configFileName };
-        }
-
-        // This is different from the method the compiler uses because
-        // the compiler can assume it will always start searching in the
-        // current directory (the directory in which tsc was invoked).
-        // The server must start searching from the directory containing
-        // the newly opened file.
-        private findConfigFile(searchPath: NormalizedPath): NormalizedPath {
-            while (true) {
-                const tsconfigFileName = asNormalizedPath(combinePaths(searchPath, "tsconfig.json"));
-                if (this.host.fileExists(tsconfigFileName)) {
-                    return tsconfigFileName;
-                }
-
-                const jsconfigFileName = asNormalizedPath(combinePaths(searchPath, "jsconfig.json"));
-                if (this.host.fileExists(jsconfigFileName)) {
-                    return jsconfigFileName;
-                }
-
-                const parentPath = asNormalizedPath(getDirectoryPath(searchPath));
-                if (parentPath === searchPath) {
-                    break;
-                }
-                searchPath = parentPath;
-            }
-            return undefined;
-        }
-
-        private printProjects() {
-            if (!this.logger.isVerbose()) {
-                return;
-            }
-<<<<<<< HEAD
-            this.logger.startGroup();
-=======
-            this.psLogger.startGroup();
-            for (let i = 0, len = this.inferredProjects.length; i < len; i++) {
-                const project = this.inferredProjects[i];
-                project.updateGraph();
-                this.psLogger.info("Project " + i.toString());
-                this.psLogger.info(project.filesToString());
-                this.psLogger.info("-----------------------------------------------");
-            }
-            for (let i = 0, len = this.configuredProjects.length; i < len; i++) {
-                const project = this.configuredProjects[i];
-                project.updateGraph();
-                this.psLogger.info("Project (configured) " + (i + this.inferredProjects.length).toString());
-                this.psLogger.info(project.filesToString());
-                this.psLogger.info("-----------------------------------------------");
-            }
-            this.psLogger.info("Open file roots of inferred projects: ");
-            for (let i = 0, len = this.openFileRoots.length; i < len; i++) {
-                this.psLogger.info(this.openFileRoots[i].fileName);
-            }
-            this.psLogger.info("Open files referenced by inferred or configured projects: ");
-            for (let i = 0, len = this.openFilesReferenced.length; i < len; i++) {
-                let fileInfo = this.openFilesReferenced[i].fileName;
-                if (this.openFilesReferenced[i].defaultProject.isConfiguredProject()) {
-                    fileInfo += " (configured)";
-                }
-                this.psLogger.info(fileInfo);
-            }
-            this.psLogger.info("Open file roots of configured projects: ");
-            for (let i = 0, len = this.openFileRootsConfigured.length; i < len; i++) {
-                this.psLogger.info(this.openFileRootsConfigured[i].fileName);
-            }
-            this.psLogger.endGroup();
-        }
-
-        configProjectIsActive(fileName: string) {
-            return this.findConfiguredProjectByConfigFile(fileName) === undefined;
-        }
-
-        findConfiguredProjectByConfigFile(configFileName: string) {
-            for (let i = 0, len = this.configuredProjects.length; i < len; i++) {
-                if (this.configuredProjects[i].projectFilename == configFileName) {
-                    return this.configuredProjects[i];
-                }
-            }
-            return undefined;
-        }
-
-        configFileToProjectOptions(configFilename: string): { succeeded: boolean, projectOptions?: ProjectOptions, errors?: Diagnostic[] } {
-            configFilename = ts.normalizePath(configFilename);
-            // file references will be relative to dirPath (or absolute)
-            const dirPath = ts.getDirectoryPath(configFilename);
-            const contents = this.host.readFile(configFilename);
-            const rawConfig: { config?: ProjectOptions; error?: Diagnostic; } = ts.parseConfigFileTextToJson(configFilename, contents);
-            if (rawConfig.error) {
-                return { succeeded: false, errors: [rawConfig.error] };
-            }
-            else {
-                const parsedCommandLine = ts.parseJsonConfigFileContent(rawConfig.config, this.host, dirPath, /*existingOptions*/ {}, configFilename);
-                Debug.assert(!!parsedCommandLine.fileNames);
-
-                if (parsedCommandLine.errors && (parsedCommandLine.errors.length > 0)) {
-                    return { succeeded: false, errors: parsedCommandLine.errors };
-                }
-                else if (parsedCommandLine.fileNames.length === 0) {
-                    const error = createCompilerDiagnostic(Diagnostics.The_config_file_0_found_doesn_t_contain_any_source_files, configFilename);
-                    return { succeeded: false, errors: [error] };
-                }
-                else {
-                    const projectOptions: ProjectOptions = {
-                        files: parsedCommandLine.fileNames,
-                        wildcardDirectories: parsedCommandLine.wildcardDirectories,
-                        compilerOptions: parsedCommandLine.options,
-                    };
-                    return { succeeded: true, projectOptions };
-                }
-            }
-        }
-
-        private exceedTotalNonTsFileSizeLimit(fileNames: string[]) {
-            let totalNonTsFileSize = 0;
-            if (!this.host.getFileSize) {
-                return false;
-            }
-
-            for (const fileName of fileNames) {
-                if (hasTypeScriptFileExtension(fileName)) {
-                    continue;
-                }
-                totalNonTsFileSize += this.host.getFileSize(fileName);
-                if (totalNonTsFileSize > maxProgramSizeForNonTsFiles) {
-                    return true;
-                }
-            }
-            return false;
-        }
-
-        openConfigFile(configFilename: string, clientFileName?: string): { success: boolean, project?: Project, errors?: Diagnostic[] } {
-            const { succeeded, projectOptions, errors } = this.configFileToProjectOptions(configFilename);
-            if (!succeeded) {
-                return { success: false, errors };
-            }
-            else {
-                if (!projectOptions.compilerOptions.disableSizeLimit && projectOptions.compilerOptions.allowJs) {
-                    if (this.exceedTotalNonTsFileSizeLimit(projectOptions.files)) {
-                        const project = this.createProject(configFilename, projectOptions, /*languageServiceDisabled*/ true);
-
-                        // for configured projects with languageService disabled, we only watch its config file,
-                        // do not care about the directory changes in the folder.
-                        project.projectFileWatcher = this.host.watchFile(
-                            toPath(configFilename, configFilename, createGetCanonicalFileName(sys.useCaseSensitiveFileNames)),
-                            _ => this.watchedProjectConfigFileChanged(project));
-                        return { success: true, project };
-                    }
-                }
-
-                const project = this.createProject(configFilename, projectOptions);
-                let errors: Diagnostic[];
-                for (const rootFilename of projectOptions.files) {
-                    if (this.host.fileExists(rootFilename)) {
-                        const info = this.openFile(rootFilename, /*openedByClient*/ clientFileName == rootFilename);
-                        project.addRoot(info);
-                    }
-                    else {
-                        (errors || (errors = [])).push(createCompilerDiagnostic(Diagnostics.File_0_not_found, rootFilename));
-                    }
-                }
-                project.finishGraph();
-                project.projectFileWatcher = this.host.watchFile(configFilename, _ => this.watchedProjectConfigFileChanged(project));
-
-                const configDirectoryPath = ts.getDirectoryPath(configFilename);
-
-                this.log("Add recursive watcher for: " + configDirectoryPath);
-                project.directoryWatcher = this.host.watchDirectory(
-                    configDirectoryPath,
-                    path => this.directoryWatchedForSourceFilesChanged(project, path),
-                    /*recursive*/ true
-                );
-
-                project.directoriesWatchedForWildcards = reduceProperties(projectOptions.wildcardDirectories, (watchers, flag, directory) => {
-                    if (comparePaths(configDirectoryPath, directory, ".", !this.host.useCaseSensitiveFileNames) !== Comparison.EqualTo) {
-                        const recursive = (flag & WatchDirectoryFlags.Recursive) !== 0;
-                        this.log(`Add ${ recursive ? "recursive " : ""}watcher for: ${directory}`);
-                        watchers[directory] = this.host.watchDirectory(
-                            directory,
-                            path => this.directoryWatchedForSourceFilesChanged(project, path),
-                            recursive
-                        );
-                    }
-
-                    return watchers;
-                }, <Map<FileWatcher>>{});
-
-                return { success: true, project: project, errors };
-            }
-        }
-
-        updateConfiguredProject(project: Project): Diagnostic[] {
-            if (!this.host.fileExists(project.projectFilename)) {
-                this.log("Config file deleted");
-                this.removeProject(project);
-            }
-            else {
-                const { succeeded, projectOptions, errors } = this.configFileToProjectOptions(project.projectFilename);
-                if (!succeeded) {
-                    return errors;
-                }
-                else {
-                    if (projectOptions.compilerOptions && !projectOptions.compilerOptions.disableSizeLimit && this.exceedTotalNonTsFileSizeLimit(projectOptions.files)) {
-                        project.setProjectOptions(projectOptions);
-                        if (project.languageServiceDiabled) {
-                            return;
-                        }
-
-                        project.disableLanguageService();
-                        if (project.directoryWatcher) {
-                            project.directoryWatcher.close();
-                            project.directoryWatcher = undefined;
-                        }
-                        return;
-                    }
-
-                    if (project.languageServiceDiabled) {
-                        project.setProjectOptions(projectOptions);
-                        project.enableLanguageService();
-                        project.directoryWatcher = this.host.watchDirectory(
-                            ts.getDirectoryPath(project.projectFilename),
-                            path => this.directoryWatchedForSourceFilesChanged(project, path),
-                            /*recursive*/ true
-                        );
-
-                        for (const rootFilename of projectOptions.files) {
-                            if (this.host.fileExists(rootFilename)) {
-                                const info = this.openFile(rootFilename, /*openedByClient*/ false);
-                                project.addRoot(info);
-                            }
-                        }
-                        project.finishGraph();
-                        return;
-                    }
-
-                    // if the project is too large, the root files might not have been all loaded if the total
-                    // program size reached the upper limit. In that case project.projectOptions.files should
-                    // be more precise. However this would only happen for configured project.
-                    const oldFileNames = project.projectOptions ? project.projectOptions.files : project.compilerService.host.roots.map(info => info.fileName);
-                    const newFileNames = ts.filter(projectOptions.files, f => this.host.fileExists(f));
-                    const fileNamesToRemove = oldFileNames.filter(f => newFileNames.indexOf(f) < 0);
-                    const fileNamesToAdd = newFileNames.filter(f => oldFileNames.indexOf(f) < 0);
-
-                    for (const fileName of fileNamesToRemove) {
-                        const info = this.getScriptInfo(fileName);
-                        if (info) {
-                            project.removeRoot(info);
-                        }
-                    }
-
-                    for (const fileName of fileNamesToAdd) {
-                        let info = this.getScriptInfo(fileName);
-                        if (!info) {
-                            info = this.openFile(fileName, /*openedByClient*/ false);
-                        }
-                        else {
-                            // if the root file was opened by client, it would belong to either
-                            // openFileRoots or openFileReferenced.
-                            if (info.isOpen) {
-                                if (this.openFileRoots.indexOf(info) >= 0) {
-                                    this.openFileRoots = copyListRemovingItem(info, this.openFileRoots);
-                                    if (info.defaultProject && !info.defaultProject.isConfiguredProject()) {
-                                        this.removeProject(info.defaultProject);
-                                    }
-                                }
-                                if (this.openFilesReferenced.indexOf(info) >= 0) {
-                                    this.openFilesReferenced = copyListRemovingItem(info, this.openFilesReferenced);
-                                }
-                                this.openFileRootsConfigured.push(info);
-                                info.defaultProject = project;
-                            }
-                        }
-                        project.addRoot(info);
-                    }
-
-                    project.setProjectOptions(projectOptions);
-                    project.finishGraph();
-                }
-            }
-        }
-
-        createProject(projectFilename: string, projectOptions?: ProjectOptions, languageServiceDisabled?: boolean) {
-            const project = new Project(this, projectOptions, languageServiceDisabled);
-            project.projectFilename = projectFilename;
-            return project;
-        }
-
-    }
-
-    export class CompilerService {
-        host: LSHost;
-        languageService: ts.LanguageService;
-        classifier: ts.Classifier;
-        settings: ts.CompilerOptions;
-        documentRegistry = ts.createDocumentRegistry();
-
-        constructor(public project: Project, opt?: ts.CompilerOptions) {
-            this.host = new LSHost(project.projectService.host, project);
-            if (opt) {
-                this.setCompilerOptions(opt);
-            }
-            else {
-                const defaultOpts = ts.getDefaultCompilerOptions();
-                defaultOpts.allowNonTsExtensions = true;
-                defaultOpts.allowJs = true;
-                this.setCompilerOptions(defaultOpts);
-            }
-            this.languageService = ts.createLanguageService(this.host, this.documentRegistry);
-            this.classifier = ts.createClassifier();
-        }
-
-        setCompilerOptions(opt: ts.CompilerOptions) {
-            this.settings = opt;
-            this.host.setCompilationSettings(opt);
-        }
-
-        isExternalModule(filename: string): boolean {
-            const sourceFile = this.languageService.getNonBoundSourceFile(filename);
-            return ts.isExternalModule(sourceFile);
-        }
-
-        static getDefaultFormatCodeOptions(host: ServerHost): ts.FormatCodeOptions {
-            return ts.clone({
-                BaseIndentSize: 0,
-                IndentSize: 4,
-                TabSize: 4,
-                NewLineCharacter: host.newLine || "\n",
-                ConvertTabsToSpaces: true,
-                IndentStyle: ts.IndentStyle.Smart,
-                InsertSpaceAfterCommaDelimiter: true,
-                InsertSpaceAfterSemicolonInForStatements: true,
-                InsertSpaceBeforeAndAfterBinaryOperators: true,
-                InsertSpaceAfterKeywordsInControlFlowStatements: true,
-                InsertSpaceAfterFunctionKeywordForAnonymousFunctions: false,
-                InsertSpaceAfterOpeningAndBeforeClosingNonemptyParenthesis: false,
-                InsertSpaceAfterOpeningAndBeforeClosingNonemptyBrackets: false,
-                InsertSpaceAfterOpeningAndBeforeClosingTemplateStringBraces: false,
-                PlaceOpenBraceOnNewLineForFunctions: false,
-                PlaceOpenBraceOnNewLineForControlBlocks: false,
-            });
-        }
-    }
-
-    export interface LineCollection {
-        charCount(): number;
-        lineCount(): number;
-        isLeaf(): boolean;
-        walk(rangeStart: number, rangeLength: number, walkFns: ILineIndexWalker): void;
-    }
-
-    export interface ILineInfo {
-        line: number;
-        offset: number;
-        text?: string;
-        leaf?: LineLeaf;
-    }
-
-    export enum CharRangeSection {
-        PreStart,
-        Start,
-        Entire,
-        Mid,
-        End,
-        PostEnd
-    }
-
-    export interface ILineIndexWalker {
-        goSubtree: boolean;
-        done: boolean;
-        leaf(relativeStart: number, relativeLength: number, lineCollection: LineLeaf): void;
-        pre?(relativeStart: number, relativeLength: number, lineCollection: LineCollection,
-            parent: LineNode, nodeType: CharRangeSection): LineCollection;
-        post?(relativeStart: number, relativeLength: number, lineCollection: LineCollection,
-            parent: LineNode, nodeType: CharRangeSection): LineCollection;
-    }
-
-    class BaseLineIndexWalker implements ILineIndexWalker {
-        goSubtree = true;
-        done = false;
-        leaf(rangeStart: number, rangeLength: number, ll: LineLeaf) {
-        }
-    }
-
-    class EditWalker extends BaseLineIndexWalker {
-        lineIndex = new LineIndex();
-        // path to start of range
-        startPath: LineCollection[];
-        endBranch: LineCollection[] = [];
-        branchNode: LineNode;
-        // path to current node
-        stack: LineNode[];
-        state = CharRangeSection.Entire;
-        lineCollectionAtBranch: LineCollection;
-        initialText = "";
-        trailingText = "";
-        suppressTrailingText = false;
-
-        constructor() {
-            super();
-            this.lineIndex.root = new LineNode();
-            this.startPath = [this.lineIndex.root];
-            this.stack = [this.lineIndex.root];
-        }
-
-        insertLines(insertedText: string) {
-            if (this.suppressTrailingText) {
-                this.trailingText = "";
-            }
-            if (insertedText) {
-                insertedText = this.initialText + insertedText + this.trailingText;
-            }
-            else {
-                insertedText = this.initialText + this.trailingText;
-            }
-            const lm = LineIndex.linesFromText(insertedText);
-            const lines = lm.lines;
-            if (lines.length > 1) {
-                if (lines[lines.length - 1] == "") {
-                    lines.length--;
-                }
-            }
-            let branchParent: LineNode;
-            let lastZeroCount: LineCollection;
-
-            for (let k = this.endBranch.length - 1; k >= 0; k--) {
-                (<LineNode>this.endBranch[k]).updateCounts();
-                if (this.endBranch[k].charCount() === 0) {
-                    lastZeroCount = this.endBranch[k];
-                    if (k > 0) {
-                        branchParent = <LineNode>this.endBranch[k - 1];
-                    }
-                    else {
-                        branchParent = this.branchNode;
-                    }
-                }
-            }
-            if (lastZeroCount) {
-                branchParent.remove(lastZeroCount);
-            }
-
-            // path at least length two (root and leaf)
-            let insertionNode = <LineNode>this.startPath[this.startPath.length - 2];
-            const leafNode = <LineLeaf>this.startPath[this.startPath.length - 1];
-            const len = lines.length;
-
-            if (len > 0) {
-                leafNode.text = lines[0];
-
-                if (len > 1) {
-                    let insertedNodes = <LineCollection[]>new Array(len - 1);
-                    let startNode = <LineCollection>leafNode;
-                    for (let i = 1, len = lines.length; i < len; i++) {
-                        insertedNodes[i - 1] = new LineLeaf(lines[i]);
-                    }
-                    let pathIndex = this.startPath.length - 2;
-                    while (pathIndex >= 0) {
-                        insertionNode = <LineNode>this.startPath[pathIndex];
-                        insertedNodes = insertionNode.insertAt(startNode, insertedNodes);
-                        pathIndex--;
-                        startNode = insertionNode;
-                    }
-                    let insertedNodesLen = insertedNodes.length;
-                    while (insertedNodesLen > 0) {
-                        const newRoot = new LineNode();
-                        newRoot.add(this.lineIndex.root);
-                        insertedNodes = newRoot.insertAt(this.lineIndex.root, insertedNodes);
-                        insertedNodesLen = insertedNodes.length;
-                        this.lineIndex.root = newRoot;
-                    }
-                    this.lineIndex.root.updateCounts();
-                }
-                else {
-                    for (let j = this.startPath.length - 2; j >= 0; j--) {
-                        (<LineNode>this.startPath[j]).updateCounts();
-                    }
-                }
-            }
-            else {
-                // no content for leaf node, so delete it
-                insertionNode.remove(leafNode);
-                for (let j = this.startPath.length - 2; j >= 0; j--) {
-                    (<LineNode>this.startPath[j]).updateCounts();
-                }
-            }
-
-            return this.lineIndex;
-        }
-
-        post(relativeStart: number, relativeLength: number, lineCollection: LineCollection, parent: LineCollection, nodeType: CharRangeSection): LineCollection {
-            // have visited the path for start of range, now looking for end
-            // if range is on single line, we will never make this state transition
-            if (lineCollection === this.lineCollectionAtBranch) {
-                this.state = CharRangeSection.End;
-            }
-            // always pop stack because post only called when child has been visited
-            this.stack.length--;
-            return undefined;
-        }
-
-        pre(relativeStart: number, relativeLength: number, lineCollection: LineCollection, parent: LineCollection, nodeType: CharRangeSection) {
-            // currentNode corresponds to parent, but in the new tree
-            const currentNode = this.stack[this.stack.length - 1];
-
-            if ((this.state === CharRangeSection.Entire) && (nodeType === CharRangeSection.Start)) {
-                // if range is on single line, we will never make this state transition
-                this.state = CharRangeSection.Start;
-                this.branchNode = currentNode;
-                this.lineCollectionAtBranch = lineCollection;
-            }
-
-            let child: LineCollection;
-            function fresh(node: LineCollection): LineCollection {
-                if (node.isLeaf()) {
-                    return new LineLeaf("");
-                }
-                else return new LineNode();
-            }
-            switch (nodeType) {
-                case CharRangeSection.PreStart:
-                    this.goSubtree = false;
-                    if (this.state !== CharRangeSection.End) {
-                        currentNode.add(lineCollection);
-                    }
-                    break;
-                case CharRangeSection.Start:
-                    if (this.state === CharRangeSection.End) {
-                        this.goSubtree = false;
-                    }
-                    else {
-                        child = fresh(lineCollection);
-                        currentNode.add(child);
-                        this.startPath[this.startPath.length] = child;
-                    }
-                    break;
-                case CharRangeSection.Entire:
-                    if (this.state !== CharRangeSection.End) {
-                        child = fresh(lineCollection);
-                        currentNode.add(child);
-                        this.startPath[this.startPath.length] = child;
-                    }
-                    else {
-                        if (!lineCollection.isLeaf()) {
-                            child = fresh(lineCollection);
-                            currentNode.add(child);
-                            this.endBranch[this.endBranch.length] = child;
-                        }
-                    }
-                    break;
-                case CharRangeSection.Mid:
-                    this.goSubtree = false;
-                    break;
-                case CharRangeSection.End:
-                    if (this.state !== CharRangeSection.End) {
-                        this.goSubtree = false;
-                    }
-                    else {
-                        if (!lineCollection.isLeaf()) {
-                            child = fresh(lineCollection);
-                            currentNode.add(child);
-                            this.endBranch[this.endBranch.length] = child;
-                        }
-                    }
-                    break;
-                case CharRangeSection.PostEnd:
-                    this.goSubtree = false;
-                    if (this.state !== CharRangeSection.Start) {
-                        currentNode.add(lineCollection);
-                    }
-                    break;
-            }
-            if (this.goSubtree) {
-                this.stack[this.stack.length] = <LineNode>child;
-            }
-            return lineCollection;
-        }
-        // just gather text from the leaves
-        leaf(relativeStart: number, relativeLength: number, ll: LineLeaf) {
-            if (this.state === CharRangeSection.Start) {
-                this.initialText = ll.text.substring(0, relativeStart);
-            }
-            else if (this.state === CharRangeSection.Entire) {
-                this.initialText = ll.text.substring(0, relativeStart);
-                this.trailingText = ll.text.substring(relativeStart + relativeLength);
-            }
-            else {
-                // state is CharRangeSection.End
-                this.trailingText = ll.text.substring(relativeStart + relativeLength);
-            }
-        }
-    }
-
-    // text change information
-    export class TextChange {
-        constructor(public pos: number, public deleteLen: number, public insertedText?: string) {
-        }
->>>>>>> be2ca35b
-
-            let counter = 0;
-            counter = printProjects(this.logger, this.externalProjects, counter);
-            counter = printProjects(this.logger, this.configuredProjects, counter);
-            counter = printProjects(this.logger, this.inferredProjects, counter);
-
-            this.logger.info("Open file roots of inferred projects: ");
-            for (const rootFile of this.openFileRoots) {
-                this.logger.info(rootFile.fileName);
-            }
-            this.logger.info("Open files referenced by inferred or configured projects: ");
-            for (const referencedFile of this.openFilesReferenced) {
-                const fileInfo = `${referencedFile.fileName} ${ProjectKind[referencedFile.getDefaultProject().projectKind]}`;
-                this.logger.info(fileInfo);
-            }
-            this.logger.info("Open file roots of configured projects: ");
-            for (const configuredRoot of this.openFileRootsConfigured) {
-                this.logger.info(configuredRoot.fileName);
-            }
-
-            this.logger.endGroup();
-
-            function printProjects(logger: Logger, projects: Project[], counter: number) {
-                for (const project of projects) {
-                    project.updateGraph();
-                    logger.info(`Project '${project.getProjectName()}' (${ProjectKind[project.projectKind]}) ${counter}`);
-                    logger.info(project.filesToString());
-                    logger.info("-----------------------------------------------");
-                    counter++;
-                }
-                return counter;
-            }
-        }
-
-        private findConfiguredProjectByProjectName(configFileName: NormalizedPath) {
-            return findProjectByName(configFileName, this.configuredProjects);
-        }
-
-        private findExternalProjectByProjectName(projectFileName: string) {
-            return findProjectByName(projectFileName, this.externalProjects);
-        }
-
-        private convertConfigFileContentToProjectOptions(configFilename: string): ConfigFileConversionResult {
-            configFilename = normalizePath(configFilename);
-
-            const configObj = parseConfigFileTextToJson(configFilename, this.host.readFile(configFilename));
-            if (configObj.error) {
-                return { success: false, errors: [configObj.error] };
-            }
-
-            const parsedCommandLine = parseJsonConfigFileContent(
-                configObj.config,
-                this.host,
-                getDirectoryPath(configFilename),
-                /*existingOptions*/ {},
-                configFilename);
-
-            Debug.assert(!!parsedCommandLine.fileNames);
-
-            if (parsedCommandLine.errors && (parsedCommandLine.errors.length > 0)) {
-                return { success: false, errors: parsedCommandLine.errors };
-            }
-
-            if (parsedCommandLine.fileNames.length === 0) {
-                const error = createCompilerDiagnostic(Diagnostics.The_config_file_0_found_doesn_t_contain_any_source_files, configFilename);
-                return { success: false, errors: [error] };
-            }
-
-            const projectOptions: ProjectOptions = {
-                files: parsedCommandLine.fileNames,
-                compilerOptions: parsedCommandLine.options,
-                configHasFilesProperty: configObj.config["files"] !== undefined,
-                wildcardDirectories: parsedCommandLine.wildcardDirectories,
-            };
-            return { success: true, projectOptions };
-        }
-
-        private exceededTotalSizeLimitForNonTsFiles(options: CompilerOptions, fileNames: string[]) {
-            if (options && options.disableSizeLimit || !this.host.getFileSize) {
-                return false;
-            }
-            let totalNonTsFileSize = 0;
-            for (const fileName of fileNames) {
-                if (hasTypeScriptFileExtension(fileName)) {
-                    continue;
-                }
-                totalNonTsFileSize += this.host.getFileSize(fileName);
-                if (totalNonTsFileSize > maxProgramSizeForNonTsFiles) {
-                    return true;
-                }
-            }
-            return false;
-        }
-
-        private createAndAddExternalProject(projectFileName: string, files: string[], compilerOptions: CompilerOptions) {
-            const project = new ExternalProject(
-                projectFileName,
-                this,
-                this.documentRegistry,
-                compilerOptions,
-                /*languageServiceEnabled*/ !this.exceededTotalSizeLimitForNonTsFiles(compilerOptions, files));
-
-            const errors = this.addFilesToProjectAndUpdateGraph(project, files, /*clientFileName*/ undefined);
-            this.externalProjects.push(project);
-            return { project, errors };
-        }
-
-        private createAndAddConfiguredProject(configFileName: NormalizedPath, projectOptions: ProjectOptions, clientFileName?: string) {
-            const sizeLimitExceeded = this.exceededTotalSizeLimitForNonTsFiles(projectOptions.compilerOptions, projectOptions.files);
-            const project = new ConfiguredProject(
-                configFileName,
-                this,
-                this.documentRegistry,
-                projectOptions.configHasFilesProperty,
-                projectOptions.compilerOptions,
-                projectOptions.wildcardDirectories,
-                /*languageServiceEnabled*/ !sizeLimitExceeded);
-
-            const errors = this.addFilesToProjectAndUpdateGraph(project, projectOptions.files, clientFileName);
-
-            project.watchConfigFile(project => this.onConfigChangedForConfiguredProject(project));
-            if (!sizeLimitExceeded) {
-                this.watchConfigDirectoryForProject(project, projectOptions);
-            }
-            project.watchWildcards((project, path) => this.onSourceFileInDirectoryChangedForConfiguredProject(project, path));
-
-            this.configuredProjects.push(project);
-            return { project, errors };
-        }
-
-        private watchConfigDirectoryForProject(project: ConfiguredProject, options: ProjectOptions): void {
-            if (!options.configHasFilesProperty) {
-                project.watchConfigDirectory((project, path) => this.onSourceFileInDirectoryChangedForConfiguredProject(project, path));
-            }
-        }
-
-        private addFilesToProjectAndUpdateGraph(project: ConfiguredProject | ExternalProject, files: string[], clientFileName: string): Diagnostic[] {
-            let errors: Diagnostic[];
-            for (const rootFilename of files) {
-                if (this.host.fileExists(rootFilename)) {
-                    const info = this.getOrCreateScriptInfoForNormalizedPath(toNormalizedPath(rootFilename), /*openedByClient*/ clientFileName == rootFilename);
-                    project.addRoot(info);
-                }
-                else {
-                    (errors || (errors = [])).push(createCompilerDiagnostic(Diagnostics.File_0_not_found, rootFilename));
-                }
-            }
-            project.updateGraph();
-            return errors;
-        }
-
-        private openConfigFile(configFileName: NormalizedPath, clientFileName?: string): OpenConfigFileResult {
-            const conversionResult = this.convertConfigFileContentToProjectOptions(configFileName);
-            if (!conversionResult.success) {
-                return { success: false, errors: conversionResult.errors };
-            }
-            const { project, errors } = this.createAndAddConfiguredProject(configFileName, conversionResult.projectOptions, clientFileName);
-            return { success: true, project, errors };
-        }
-
-        private updateNonInferredProject(project: ExternalProject | ConfiguredProject, newRootFiles: string[], newOptions: CompilerOptions) {
-            const oldRootFiles = project.getRootFiles();
-
-            // TODO: verify that newRootFiles are always normalized
-            // TODO: avoid N^2
-            const newFileNames = asNormalizedPathArray(filter(newRootFiles, f => this.host.fileExists(f)));
-            const fileNamesToRemove = asNormalizedPathArray(oldRootFiles.filter(f => !contains(newFileNames, f)));
-            const fileNamesToAdd = asNormalizedPathArray(newFileNames.filter(f => !contains(oldRootFiles, f)));
-
-            for (const fileName of fileNamesToRemove) {
-                const info = this.getScriptInfoForNormalizedPath(fileName);
-                if (info) {
-                    project.removeFile(info);
-                }
-            }
-
-            for (const fileName of fileNamesToAdd) {
-                let info = this.getScriptInfoForNormalizedPath(fileName);
-                if (!info) {
-                    info = this.getOrCreateScriptInfoForNormalizedPath(fileName, /*openedByClient*/ false);
-                }
-                else {
-                    // if the root file was opened by client, it would belong to either
-                    // openFileRoots or openFileReferenced.
-                    if (info.isOpen) {
-                        if (contains(this.openFileRoots, info)) {
-                            removeItemFromSet(this.openFileRoots, info);
-
-                            // delete inferred project
-                            let toRemove: Project[];
-                            for (const p of info.containingProjects) {
-                                if (p.projectKind === ProjectKind.Inferred && p.isRoot(info)) {
-                                    (toRemove || (toRemove = [])).push(p);
-                                }
-                            }
-                            if (toRemove) {
-                                for (const p of toRemove) {
-                                    this.removeProject(p);
-                                }
-                            }
-                        }
-                        if (contains(this.openFilesReferenced, info)) {
-                            removeItemFromSet(this.openFilesReferenced, info);
-                        }
-                        if (project.projectKind === ProjectKind.Configured)  {
-                            this.openFileRootsConfigured.push(info);
-                        }
-                    }
-                }
-                project.addRoot(info);
-            }
-
-            project.setCompilerOptions(newOptions);
-            project.updateGraph();
-        }
-
-        private updateConfiguredProject(project: ConfiguredProject) {
-            if (!this.host.fileExists(project.configFileName)) {
-                this.log("Config file deleted");
-                this.removeProject(project);
-                return;
-            }
-
-            const { success, projectOptions, errors } = this.convertConfigFileContentToProjectOptions(project.configFileName);
-            if (!success) {
-                return errors;
-            }
-
-            if (this.exceededTotalSizeLimitForNonTsFiles(projectOptions.compilerOptions, projectOptions.files)) {
-                project.setCompilerOptions(projectOptions.compilerOptions);
-                if (!project.languageServiceEnabled) {
-                    // language service is already disabled
-                    return;
-                }
-                project.disableLanguageService();
-                project.stopWatchingDirectory();
-            }
-            else {
-                if (!project.languageServiceEnabled) {
-                    project.enableLanguageService();
-                }
-                this.watchConfigDirectoryForProject(project, projectOptions);
-                this.updateNonInferredProject(project, projectOptions.files, projectOptions.compilerOptions);
-            }
-        }
-
-        createAndAddInferredProject(root: ScriptInfo) {
-            const project = new InferredProject(this, this.documentRegistry, /*languageServiceEnabled*/ true);
-            project.addRoot(root);
-
-            this.directoryWatchers.startWatchingContainingDirectoriesForFile(
-                root.fileName,
-                project,
-                fileName => this.onConfigFileAddedForInferredProject(fileName));
-
-            project.updateGraph();
-            this.inferredProjects.push(project);
-            return project;
-        }
-
-        /**
-         * @param uncheckedFileName is absolute pathname
-         * @param fileContent is a known version of the file content that is more up to date than the one on disk
-         */
-
-        getOrCreateScriptInfo(uncheckedFileName: string, openedByClient: boolean, fileContent?: string, scriptKind?: ScriptKind) {
-            return this.getOrCreateScriptInfoForNormalizedPath(toNormalizedPath(uncheckedFileName), openedByClient, fileContent, scriptKind);
-        }
-
-        getScriptInfo(uncheckedFileName: string) {
-            return this.getScriptInfoForNormalizedPath(toNormalizedPath(uncheckedFileName));
-        }
-
-        getOrCreateScriptInfoForNormalizedPath(fileName: NormalizedPath, openedByClient: boolean, fileContent?: string, scriptKind?: ScriptKind) {
-            let info = this.getScriptInfoForNormalizedPath(fileName);
-            if (!info) {
-                let content: string;
-                if (this.host.fileExists(fileName)) {
-                    content = fileContent || this.host.readFile(fileName);
-                }
-                if (!content) {
-                    if (openedByClient) {
-                        content = "";
-                    }
-                }
-                if (content !== undefined) {
-                    info = new ScriptInfo(this.host, fileName, content, scriptKind, openedByClient);
-                    info.setFormatOptions(toEditorSettings(this.getFormatCodeOptions()));
-                    this.filenameToScriptInfo.set(fileName, info);
-                    if (!info.isOpen) {
-                        info.setWatcher(this.host.watchFile(fileName, _ => this.onSourceFileChanged(fileName)));
-                    }
-                }
-            }
-            if (info) {
-                if (fileContent) {
-                    info.reload(fileContent);
-                }
-                if (openedByClient) {
-                    info.isOpen = true;
-                }
-            }
-            return info;
-        }
-
-        getScriptInfoForNormalizedPath(fileName: NormalizedPath) {
-            return this.filenameToScriptInfo.get(fileName);
-        }
-
-        log(msg: string, type = "Err") {
-            this.logger.msg(msg, type);
-        }
-
-        setHostConfiguration(args: protocol.ConfigureRequestArguments) {
-            if (args.file) {
-                const info = this.getScriptInfoForNormalizedPath(toNormalizedPath(args.file));
-                if (info) {
-                    info.setFormatOptions(args.formatOptions);
-                    this.log(`Host configuration update for file ${args.file}`, "Info");
-                }
-            }
-            else {
-                if (args.hostInfo !== undefined) {
-                    this.hostConfiguration.hostInfo = args.hostInfo;
-                    this.log(`Host information ${args.hostInfo}`, "Info");
-                }
-                if (args.formatOptions) {
-                    mergeMaps(this.hostConfiguration.formatCodeOptions, args.formatOptions);
-                    this.log("Format host information updated", "Info");
-                }
-            }
-        }
-
-        closeLog() {
-            this.logger.close();
-        }
-
-        /**
-         * This function rebuilds the project for every file opened by the client
-         */
-        reloadProjects() {
-            this.log("reload projects.");
-            // First check if there is new tsconfig file added for inferred project roots
-            for (const info of this.openFileRoots) {
-                this.openOrUpdateConfiguredProjectForFile(info.fileName);
-            }
-            this.updateProjectStructure();
-        }
-
-        /**
-         * This function is to update the project structure for every projects.
-         * It is called on the premise that all the configured projects are
-         * up to date.
-         */
-        updateProjectStructure() {
-            this.log("updating project structure from ...", "Info");
-            this.printProjects();
-
-            const unattachedOpenFiles: ScriptInfo[] = [];
-            const openFileRootsConfigured: ScriptInfo[] = [];
-            // collect all orphanted script infos that used to be roots of configured projects
-            for (const info of this.openFileRootsConfigured) {
-                if (info.containingProjects.length === 0) {
-                    unattachedOpenFiles.push(info);
-                }
-                else {
-                    openFileRootsConfigured.push(info);
-                }
-                // const project = info.defaultProject;
-                // if (!project || !(project.containsScriptInfo(info))) {
-                //     info.defaultProject = undefined;
-                //     unattachedOpenFiles.push(info);
-                // }
-                // else {
-                //     openFileRootsConfigured.push(info);
-                // }
-            }
-            this.openFileRootsConfigured = openFileRootsConfigured;
-
-            // First loop through all open files that are referenced by projects but are not
-            // project roots.  For each referenced file, see if the default project still
-            // references that file.  If so, then just keep the file in the referenced list.
-            // If not, add the file to an unattached list, to be rechecked later.
-            const openFilesReferenced: ScriptInfo[] = [];
-            for (const referencedFile of this.openFilesReferenced) {
-                // check if any of projects that used to reference this file are still referencing it
-                if (referencedFile.containingProjects.length === 0) {
-                    unattachedOpenFiles.push(referencedFile);
-                }
-                else {
-                    openFilesReferenced.push(referencedFile);
-                }
-                // referencedFile.defaultProject.updateGraph();
-                // if (referencedFile.defaultProject.containsScriptInfo(referencedFile)) {
-                //     openFilesReferenced.push(referencedFile);
-                // }
-                // else {
-                //     unattachedOpenFiles.push(referencedFile);
-                // }
-            }
-            this.openFilesReferenced = openFilesReferenced;
-
-            // Then, loop through all of the open files that are project roots.
-            // For each root file, note the project that it roots.  Then see if
-            // any other projects newly reference the file.  If zero projects
-            // newly reference the file, keep it as a root.  If one or more
-            // projects newly references the file, remove its project from the
-            // inferred projects list (since it is no longer a root) and add
-            // the file to the open, referenced file list.
-            const openFileRoots: ScriptInfo[] = [];
-            for (const rootFile of this.openFileRoots) {
-                let inConfiguredProject = false;
-                let inExternalProject = false;
-                for (const p of rootFile.containingProjects) {
-                    inConfiguredProject = inConfiguredProject || p.projectKind === ProjectKind.Configured;
-                    inExternalProject = inExternalProject || p.projectKind === ProjectKind.External;
-                }
-                if (inConfiguredProject || inExternalProject) {
-                    const inferredProjects = rootFile.containingProjects.filter(p => p.projectKind === ProjectKind.Inferred);
-                    for (const p of inferredProjects) {
-                        this.removeProject(p);
-                    }
-                    if (inConfiguredProject) {
-                        this.openFileRootsConfigured.push(rootFile);
-                    }
-                }
-                else {
-                    if (rootFile.containingProjects.length === 1) {
-                        // file contained only in one project
-                        openFileRoots.push(rootFile);
-                    }
-                    else {
-                        // TODO: fixme
-                        // file is contained in more than one inferred project - keep only ones where it is used as reference
-                        const roots = rootFile.containingProjects.filter(p => p.isRoot(rootFile));
-                        for (const root of roots) {
-                            this.removeProject(root);
-                        }
-                        Debug.assert(rootFile.containingProjects.length > 0);
-                        this.openFilesReferenced.push(rootFile);
-                    }
-                }
-                // if (rootFile.containingProjects.some(p => p.projectKind !== ProjectKind.Inferred)) {
-                //     // file was included in non-inferred project - drop old inferred project
-
-                // }
-                // else {
-                //     openFileRoots.push(rootFile);
-                // }
-                // let inferredProjectsToRemove: Project[];
-                // for (const p of rootFile.containingProjects) {
-                //     if (p.projectKind !== ProjectKind.Inferred) {
-                //         // file was included in non-inferred project - drop old inferred project
-                //     }
-                // }
-
-                // const rootedProject = rootFile.defaultProject;
-                // const referencingProjects = this.findReferencingProjects(rootFile, rootedProject);
-
-                // if (rootFile.defaultProject && rootFile.defaultProject.projectKind !== ProjectKind.Inferred) {
-                //     // If the root file has already been added into a configured project,
-                //     // meaning the original inferred project is gone already.
-                //     if (rootedProject.projectKind === ProjectKind.Inferred) {
-                //         this.removeProject(rootedProject);
-                //     }
-                //     this.openFileRootsConfigured.push(rootFile);
-                // }
-                // else {
-                //     if (referencingProjects.length === 0) {
-                //         rootFile.defaultProject = rootedProject;
-                //         openFileRoots.push(rootFile);
-                //     }
-                //     else {
-                //         // remove project from inferred projects list because root captured
-                //         this.removeProject(rootedProject);
-                //         this.openFilesReferenced.push(rootFile);
-                //     }
-                // }
-            }
-            this.openFileRoots = openFileRoots;
-
-            // Finally, if we found any open, referenced files that are no longer
-            // referenced by their default project, treat them as newly opened
-            // by the editor.
-            for (const f of unattachedOpenFiles) {
-                this.addOpenFile(f);
-            }
-            this.printProjects();
-        }
-
-        /**
-         * Open file whose contents is managed by the client
-         * @param filename is absolute pathname
-         * @param fileContent is a known version of the file content that is more up to date than the one on disk
-         */
-        openClientFile(fileName: string, fileContent?: string, scriptKind?: ScriptKind): OpenConfiguredProjectResult {
-            return this.openClientFileWithNormalizedPath(toNormalizedPath(fileName), fileContent, scriptKind);
-        }
-
-        openClientFileWithNormalizedPath(fileName: NormalizedPath, fileContent?: string, scriptKind?: ScriptKind): OpenConfiguredProjectResult {
-            const { configFileName = undefined, configFileErrors = undefined }: OpenConfiguredProjectResult = this.findContainingExternalProject(fileName)
-                ? {}
-                : this.openOrUpdateConfiguredProjectForFile(fileName);
-
-            // at this point if file is the part of some configured/external project then this project should be created
-            const info = this.getOrCreateScriptInfoForNormalizedPath(fileName, /*openedByClient*/ true, fileContent, scriptKind);
-            this.addOpenFile(info);
-            this.printProjects();
-            return { configFileName, configFileErrors };
-        }
-
-        /**
-         * Close file whose contents is managed by the client
-         * @param filename is absolute pathname
-         */
-        closeClientFile(uncheckedFileName: string) {
-            const info = this.getScriptInfoForNormalizedPath(toNormalizedPath(uncheckedFileName));
-            if (info) {
-                this.closeOpenFile(info);
-                info.isOpen = false;
-            }
-            this.printProjects();
-        }
-
-        getDefaultProjectForFile(fileName: NormalizedPath) {
-            const scriptInfo = this.getScriptInfoForNormalizedPath(fileName);
-            return scriptInfo && scriptInfo.getDefaultProject();
-        }
-
-        private collectChanges(lastKnownProjectVersions: protocol.ProjectVersionInfo[], currentProjects: Project[], result: protocol.ProjectFiles[]): void {
-            for (const proj of currentProjects) {
-                const knownProject = forEach(lastKnownProjectVersions, p => p.projectName === proj.getProjectName() && p);
-                result.push(proj.getChangesSinceVersion(knownProject && knownProject.version));
-            }
-        }
-
-        synchronizeProjectList(knownProjects: protocol.ProjectVersionInfo[]): protocol.ProjectFiles[] {
-            const files: protocol.ProjectFiles[] = [];
-            this.collectChanges(knownProjects, this.externalProjects, files);
-            this.collectChanges(knownProjects, this.configuredProjects, files);
-            this.collectChanges(knownProjects, this.inferredProjects, files);
-            return files;
-        }
-
-        applyChangesInOpenFiles(openFiles: protocol.NewOpenFile[], changedFiles: protocol.ChangedOpenFile[], closedFiles: string[]): void {
-            for (const file of openFiles) {
-                const scriptInfo = this.getScriptInfo(file.fileName);
-                Debug.assert(!scriptInfo || !scriptInfo.isOpen);
-                this.openClientFileWithNormalizedPath(toNormalizedPath(file.fileName), file.content);
-            }
-
-            for (const file of changedFiles) {
-                const scriptInfo = this.getScriptInfo(file.fileName);
-                Debug.assert(!!scriptInfo);
-                // apply changes in reverse order 
-                for (let i = file.changes.length - 1; i >= 0; i--) {
-                    const change = file.changes[i];
-                    scriptInfo.editContent(change.span.start, change.span.start + change.span.length, change.newText);
-                }
-            }
-
-            for (const file of closedFiles) {
-                this.closeClientFile(file);
-            }
-
-            this.updateProjectStructure();
-        }
-
-        closeExternalProject(uncheckedFileName: string): void {
-            const fileName = toNormalizedPath(uncheckedFileName);
-            const configFiles = this.externalProjectToConfiguredProjectMap[fileName];
-            if (configFiles) {
-                for (const configFile of configFiles) {
-                    const configuredProject = this.findConfiguredProjectByProjectName(configFile);
-                    if (configuredProject) {
-                        this.removeProject(configuredProject);
-                    }
-                }
-                this.updateProjectStructure();
-            }
-            else {
-                // close external project
-                const externalProject = this.findExternalProjectByProjectName(uncheckedFileName);
-                if (externalProject) {
-                    this.removeProject(externalProject);
-                    this.updateProjectStructure();
-                }
-            }
-        }
-
-        openExternalProject(proj: protocol.ExternalProject): void {
-            const externalProject = this.findExternalProjectByProjectName(proj.projectFileName);
-            if (externalProject) {
-                this.updateNonInferredProject(externalProject, proj.rootFiles, proj.options);
-                return;
-            }
-
-            let tsConfigFiles: NormalizedPath[];
-            const rootFiles: string[] = [];
-            for (const file of proj.rootFiles) {
-                if (getBaseFileName(file) === "tsconfig.json") {
-                    (tsConfigFiles || (tsConfigFiles = [])).push(toNormalizedPath(file));
-                }
-                else {
-                    rootFiles.push(file);
-                }
-            }
-            if (tsConfigFiles) {
-                // store the list of tsconfig files that belong to the external project
-                this.externalProjectToConfiguredProjectMap[proj.projectFileName] = tsConfigFiles;
-                for (const tsconfigFile of tsConfigFiles) {
-                    const { success, project, errors } = this.openConfigFile(tsconfigFile);
-                    if (success) {
-                        // keep project alive - its lifetime is bound to the lifetime of containing external project
-                        project.addOpenRef();
-                    }
-                }
-            }
-            else {
-                this.createAndAddExternalProject(proj.projectFileName, proj.rootFiles, proj.options);
-            }
-        }
-    }
-}
+/// <reference path="..\compiler\commandLineParser.ts" />
+/// <reference path="..\services\services.ts" />
+/// <reference path="protocol.d.ts" />
+/// <reference path="utilities.ts" />
+/// <reference path="session.ts" />
+/// <reference path="scriptVersionCache.ts"/>
+/// <reference path="lsHost.ts"/>
+/// <reference path="project.ts"/>
+
+namespace ts.server {
+    export const maxProgramSizeForNonTsFiles = 20 * 1024 * 1024;
+
+    /**
+     * This helper funciton processes a list of projects and return the concatenated, sortd and deduplicated output of processing each project.
+     */
+    export function combineProjectOutput<T>(projects: Project[], action: (project: Project) => T[], comparer?: (a: T, b: T) => number, areEqual?: (a: T, b: T) => boolean) {
+        const result = projects.reduce<T[]>((previous, current) => concatenate(previous, action(current)), []).sort(comparer);
+        return projects.length > 1 ? deduplicate(result, areEqual) : result;
+    }
+
+    export interface ProjectServiceEventHandler {
+        (eventName: string, project: Project, fileName: NormalizedPath): void;
+    }
+
+    export interface HostConfiguration {
+        formatCodeOptions: FormatCodeSettings;
+        hostInfo: string;
+    }
+
+    interface ConfigFileConversionResult {
+        success: boolean;
+        errors?: Diagnostic[];
+
+        projectOptions?: ProjectOptions;
+    }
+
+    interface OpenConfigFileResult {
+        success: boolean;
+        errors?: Diagnostic[];
+
+        project?: ConfiguredProject;
+    }
+
+    interface OpenConfiguredProjectResult {
+        configFileName?: string;
+        configFileErrors?: Diagnostic[];
+    }
+
+    function findProjectByName<T extends Project>(projectName: string, projects: T[]): T {
+        for (const proj of projects) {
+            if (proj.getProjectName() === projectName) {
+                return proj;
+            }
+        }
+    }
+
+    class DirectoryWatchers {
+        /**
+         * a path to directory watcher map that detects added tsconfig files
+         **/
+        private directoryWatchersForTsconfig: Map<FileWatcher> = {};
+        /**
+         * count of how many projects are using the directory watcher.
+         * If the number becomes 0 for a watcher, then we should close it.
+         **/
+        private directoryWatchersRefCount: Map<number> = {};
+
+        constructor(private readonly projectService: ProjectService) {
+        }
+
+        stopWatchingDirectory(directory: string) {
+            // if the ref count for this directory watcher drops to 0, it's time to close it
+            this.directoryWatchersRefCount[directory]--;
+            if (this.directoryWatchersRefCount[directory] === 0) {
+                this.projectService.log(`Close directory watcher for: ${directory}`);
+                this.directoryWatchersForTsconfig[directory].close();
+                delete this.directoryWatchersForTsconfig[directory];
+            }
+        }
+
+        startWatchingContainingDirectoriesForFile(fileName: string, project: InferredProject, callback: (fileName: string) => void) {
+            let currentPath = getDirectoryPath(fileName);
+            let parentPath = getDirectoryPath(currentPath);
+            while (currentPath != parentPath) {
+                if (!this.directoryWatchersForTsconfig[currentPath]) {
+                    this.projectService.log(`Add watcher for: ${currentPath}`);
+                    this.directoryWatchersForTsconfig[currentPath] = this.projectService.host.watchDirectory(currentPath, callback);
+                    this.directoryWatchersRefCount[currentPath] = 1;
+                }
+                else {
+                    this.directoryWatchersRefCount[currentPath] += 1;
+                }
+                project.directoriesWatchedForTsconfig.push(currentPath);
+                currentPath = parentPath;
+                parentPath = getDirectoryPath(parentPath);
+            }
+
+        }
+    }
+
+    export class ProjectService {
+        private readonly documentRegistry: DocumentRegistry;
+
+        /**
+         * Container of all known scripts
+         */
+        private readonly filenameToScriptInfo = createNormalizedPathMap<ScriptInfo>();
+        /**
+         * maps external project file name to list of config files that were the part of this project
+         */
+        private readonly externalProjectToConfiguredProjectMap: Map<NormalizedPath[]>;
+
+        /**
+         * external projects (configuration and list of root files is not controlled by tsserver)
+         */
+        readonly externalProjects: ExternalProject[] = [];
+        /**
+         * projects built from openFileRoots
+         **/
+        readonly inferredProjects: InferredProject[] = [];
+        /**
+         * projects specified by a tsconfig.json file
+         **/
+        configuredProjects: ConfiguredProject[] = [];
+        /** 
+         * open, non-configured root files 
+         **/
+        openFileRoots: ScriptInfo[] = [];
+        /**
+         * open files referenced by some project
+         **/
+        openFilesReferenced: ScriptInfo[] = [];
+        /**
+         * open files that are roots of a configured project
+         **/
+        openFileRootsConfigured: ScriptInfo[] = [];
+
+        private readonly directoryWatchers: DirectoryWatchers;
+
+        private hostConfiguration: HostConfiguration;
+
+        private timerForDetectingProjectFileListChanges: Map<any> = {};
+
+        constructor(public readonly host: ServerHost,
+            public readonly logger: Logger,
+            public readonly cancellationToken: HostCancellationToken,
+            private readonly eventHandler?: ProjectServiceEventHandler) {
+
+            this.directoryWatchers = new DirectoryWatchers(this);
+            // ts.disableIncrementalParsing = true;
+            this.setDefaultHostConfiguration();
+            this.documentRegistry = createDocumentRegistry(host.useCaseSensitiveFileNames, host.getCurrentDirectory());
+        }
+
+        private setDefaultHostConfiguration() {
+            this.hostConfiguration = {
+                formatCodeOptions: getDefaultFormatCodeSettings(this.host),
+                hostInfo: "Unknown host"
+            };
+        }
+
+        stopWatchingDirectory(directory: string) {
+            this.directoryWatchers.stopWatchingDirectory(directory);
+        }
+
+        findProject(projectName: string): Project {
+            if (projectName === undefined) {
+                return undefined;
+            }
+            if (isInferredProjectName(projectName)) {
+                return forEach(this.inferredProjects, p => p.getProjectName() === projectName && p);
+            }
+            return this.findExternalProjectByProjectName(projectName) || this.findConfiguredProjectByProjectName(toNormalizedPath(projectName));
+        }
+
+        getFormatCodeOptions(file?: NormalizedPath) {
+            if (file) {
+                const info = this.getScriptInfoForNormalizedPath(file);
+                if (info) {
+                    return info.formatCodeSettings;
+                }
+            }
+            return this.hostConfiguration.formatCodeOptions;
+        }
+
+        private onSourceFileChanged(fileName: NormalizedPath) {
+            const info = this.getScriptInfoForNormalizedPath(fileName);
+            if (!info) {
+                this.logger.info(`Error: got watch notification for unknown file: ${fileName}`);
+            }
+
+            if (!this.host.fileExists(fileName)) {
+                // File was deleted
+                this.handleDeletedFile(info);
+            }
+            else {
+                if (info && (!info.isOpen)) {
+                    info.reloadFromFile();
+                }
+            }
+        }
+
+        private handleDeletedFile(info: ScriptInfo) {
+            this.logger.info(`${info.fileName} deleted`);
+
+            info.stopWatcher();
+
+            if (!info.isOpen) {
+                this.filenameToScriptInfo.remove(info.fileName);
+
+                info.detachAllProjects();
+
+                for (const openFile of this.openFileRoots) {
+                    if (this.eventHandler) {
+                        this.eventHandler("context", openFile.getDefaultProject(), openFile.fileName);
+                    }
+                }
+
+                for (const openFile of this.openFilesReferenced) {
+                    if (this.eventHandler) {
+                        this.eventHandler("context", openFile.getDefaultProject(), openFile.fileName);
+                    }
+                }
+            }
+
+            this.printProjects();
+        }
+
+        /**
+         * This is the callback function when a watched directory has added or removed source code files.
+         * @param project the project that associates with this directory watcher
+         * @param fileName the absolute file name that changed in watched directory
+         */
+        private onSourceFileInDirectoryChangedForConfiguredProject(project: ConfiguredProject, fileName: string) {
+            // If a change was made inside "folder/file", node will trigger the callback twice:
+            // one with the fileName being "folder/file", and the other one with "folder".
+            // We don't respond to the second one.
+            if (fileName && !ts.isSupportedSourceFileName(fileName, project.getCompilerOptions())) {
+                return;
+            }
+
+            this.log(`Detected source file changes: ${fileName}`);
+            const timeoutId = this.timerForDetectingProjectFileListChanges[project.configFileName];
+            if (timeoutId) {
+                this.host.clearTimeout(timeoutId);
+            }
+            this.timerForDetectingProjectFileListChanges[project.configFileName] = this.host.setTimeout(
+                () => this.handleChangeInSourceFileForConfiguredProject(project),
+                250
+            );
+        }
+
+        private handleChangeInSourceFileForConfiguredProject(project: ConfiguredProject) {
+            const { projectOptions } = this.convertConfigFileContentToProjectOptions(project.configFileName);
+
+            const newRootFiles = projectOptions.files.map((f => this.getCanonicalFileName(f)));
+            const currentRootFiles = project.getRootFiles().map((f => this.getCanonicalFileName(f)));
+
+            // We check if the project file list has changed. If so, we update the project.
+            if (!arrayIsEqualTo(currentRootFiles.sort(), newRootFiles.sort())) {
+                // For configured projects, the change is made outside the tsconfig file, and
+                // it is not likely to affect the project for other files opened by the client. We can
+                // just update the current project.
+                this.updateConfiguredProject(project);
+
+                // Call updateProjectStructure to clean up inferred projects we may have
+                // created for the new files
+                this.updateProjectStructure();
+            }
+        }
+
+        private onConfigChangedForConfiguredProject(project: ConfiguredProject) {
+            this.log(`Config file changed: ${project.configFileName}`);
+            this.updateConfiguredProject(project);
+            this.updateProjectStructure();
+        }
+
+        /**
+         * This is the callback function when a watched directory has an added tsconfig file.
+         */
+        private onConfigFileAddedForInferredProject(fileName: string) {
+            // TODO: check directory separators
+            if (getBaseFileName(fileName) != "tsconfig.json") {
+                this.log(`${fileName} is not tsconfig.json`);
+                return;
+            }
+
+            this.log(`Detected newly added tsconfig file: ${fileName}`);
+            const { projectOptions } = this.convertConfigFileContentToProjectOptions(fileName);
+            const rootFilesInTsconfig = projectOptions.files.map(f => this.getCanonicalFileName(f));
+            // We should only care about the new tsconfig file if it contains any
+            // opened root files of existing inferred projects
+            for (const rootFile of this.openFileRoots) {
+                if (contains(rootFilesInTsconfig, this.getCanonicalFileName(rootFile.fileName))) {
+                    this.reloadProjects();
+                    break;
+                }
+            }
+        }
+
+        private getCanonicalFileName(fileName: string) {
+            const name = this.host.useCaseSensitiveFileNames ? fileName : fileName.toLowerCase();
+            return normalizePath(name);
+        }
+
+        // TODO: delete if unused
+        // private releaseNonReferencedConfiguredProjects() {
+        //     if (this.configuredProjects.every(p => p.openRefCount > 0)) {
+        //         return;
+        //     }
+
+        //     const configuredProjects: ConfiguredProject[] = [];
+        //     for (const proj of this.configuredProjects) {
+        //         if (proj.openRefCount > 0) {
+        //             configuredProjects.push(proj);
+        //         }
+        //         else {
+        //             proj.close();
+        //         }
+        //     }
+
+        //     this.configuredProjects = configuredProjects;
+        // }
+
+       private removeProject(project: Project) {
+            this.log(`remove project: ${project.getRootFiles().toString()}`);
+
+            project.close();
+
+            switch (project.projectKind) {
+                case ProjectKind.External:
+                    removeItemFromSet(this.externalProjects, <ExternalProject>project);
+                    break;
+                case ProjectKind.Configured:
+                    removeItemFromSet(this.configuredProjects, <ConfiguredProject>project);
+                    break;
+                case ProjectKind.Inferred:
+                    removeItemFromSet(this.inferredProjects, <InferredProject>project);
+                    break;
+            }
+        }
+
+        private findContainingConfiguredProject(info: ScriptInfo): ConfiguredProject {
+            for (const proj of this.configuredProjects) {
+                if (proj.containsScriptInfo(info)) {
+                    return proj;
+                }
+            }
+            return undefined;
+        }
+
+        private findContainingExternalProject(fileName: NormalizedPath): ExternalProject {
+            for (const proj of this.externalProjects) {
+                if (proj.containsFile(fileName)) {
+                    return proj;
+                }
+            }
+            return undefined;
+        }
+
+        private addOpenFile(info: ScriptInfo): void {
+            const externalProject = this.findContainingExternalProject(info.fileName);
+            if (externalProject) {
+                // file is already included in some external project - do nothing
+                return;
+            }
+            const configuredProject = this.findContainingConfiguredProject(info);
+            if (configuredProject) {
+                // file is the part of configured project
+                configuredProject.addOpenRef();
+                if (configuredProject.isRoot(info)) {
+                    this.openFileRootsConfigured.push(info);
+                }
+                else {
+                    this.openFilesReferenced.push(info);
+                }
+                return;
+            }
+            if (info.containingProjects.length === 0) {
+                // create new inferred project p with the newly opened file as root
+                const inferredProject = this.createAndAddInferredProject(info);
+                const openFileRoots: ScriptInfo[] = [];
+                // for each inferred project root r
+                for (const rootFile of this.openFileRoots) {
+                    // if r referenced by the new project
+                    if (inferredProject.containsScriptInfo(rootFile)) {
+                        // remove inferred project that was initially created for rootFile
+                        const defaultProject = rootFile.getDefaultProject();
+                        if (defaultProject === inferredProject) {
+                            continue;
+                        }
+                        Debug.assert(defaultProject.projectKind === ProjectKind.Inferred);
+
+                        this.removeProject(defaultProject);
+                        // put r in referenced open file list
+                        this.openFilesReferenced.push(rootFile);
+                        // set default project of r to the new project
+                        rootFile.attachToProject(inferredProject);
+                    }
+                    else {
+                        // otherwise, keep r as root of inferred project
+                        openFileRoots.push(rootFile);
+                    }
+                }
+                this.openFileRoots = openFileRoots;
+            }
+
+            this.openFileRoots.push(info);
+        }
+
+        /**
+          * Remove this file from the set of open, non-configured files.
+          * @param info The file that has been closed or newly configured
+          */
+        private closeOpenFile(info: ScriptInfo): void {
+            // Closing file should trigger re-reading the file content from disk. This is
+            // because the user may chose to discard the buffer content before saving
+            // to the disk, and the server's version of the file can be out of sync.
+            info.reloadFromFile();
+
+            removeItemFromSet(this.openFileRoots, info);
+            removeItemFromSet(this.openFileRootsConfigured, info);
+
+            // collect all projects that should be removed
+            let projectsToRemove: Project[];
+            for (const p of info.containingProjects) {
+                if ( p.projectKind === ProjectKind.Configured) {
+                    // last open file in configured project - close it
+                    if ((<ConfiguredProject>p).deleteOpenRef() === 0) {
+                        (projectsToRemove || (projectsToRemove = [])).push(p);
+                    }
+                }
+                else if (p.projectKind === ProjectKind.Inferred && p.isRoot(info)) {
+                    // open file in inferred project
+                    (projectsToRemove || (projectsToRemove = [])).push(p);
+                }
+            }
+            if (projectsToRemove) {
+                for (const project of projectsToRemove) {
+                    this.removeProject(project);
+                }
+
+                const openFilesReferenced: ScriptInfo[] = [];
+                const orphanFiles: ScriptInfo[] = [];
+                // for all open, referenced files f
+                for (const f of this.openFilesReferenced) {
+                    if (f === info) {
+                        // skip closed file
+                        continue;
+                    }
+                    // collect orphanted files and try to re-add them as newly opened
+                    if (f.containingProjects.length === 0) {
+                        orphanFiles.push(f);
+                    }
+                    else {
+                        // otherwise add it back to the list of referenced files
+                        openFilesReferenced.push(f);
+                    }
+                }
+
+                this.openFilesReferenced = openFilesReferenced;
+                // treat orphaned files as newly opened
+                for (const f of orphanFiles) {
+                    this.addOpenFile(f);
+                }
+            }
+            else {
+                // just close file
+                removeItemFromSet(this.openFilesReferenced, info);
+            }
+
+            // projectsToRemove should already cover it
+            // this.releaseNonReferencedConfiguredProjects();
+
+            info.isOpen = false;
+        }
+
+        /**
+         * This function tries to search for a tsconfig.json for the given file. If we found it,
+         * we first detect if there is already a configured project created for it: if so, we re-read
+         * the tsconfig file content and update the project; otherwise we create a new one.
+         */
+        private openOrUpdateConfiguredProjectForFile(fileName: NormalizedPath): OpenConfiguredProjectResult {
+            const searchPath = getDirectoryPath(fileName);
+            this.log(`Search path: ${searchPath}`, "Info");
+
+            // check if this file is already included in one of external projects
+            const configFileName = this.findConfigFile(asNormalizedPath(searchPath));
+            if (!configFileName) {
+                this.log("No config files found.");
+                return {};
+            }
+
+            this.log(`Config file name: ${configFileName}`, "Info");
+
+            const project = this.findConfiguredProjectByProjectName(configFileName);
+            if (!project) {
+                const { success, errors } = this.openConfigFile(configFileName, fileName);
+                if (!success) {
+                    return { configFileName, configFileErrors: errors };
+                }
+
+                // even if opening config file was successful, it could still
+                // contain errors that were tolerated.
+                this.log(`Opened configuration file ${configFileName}`, "Info");
+                if (errors && errors.length > 0) {
+                    return { configFileName, configFileErrors: errors };
+                }
+            }
+            else {
+                this.updateConfiguredProject(project);
+            }
+
+            return { configFileName };
+        }
+
+        // This is different from the method the compiler uses because
+        // the compiler can assume it will always start searching in the
+        // current directory (the directory in which tsc was invoked).
+        // The server must start searching from the directory containing
+        // the newly opened file.
+        private findConfigFile(searchPath: NormalizedPath): NormalizedPath {
+            while (true) {
+                const tsconfigFileName = asNormalizedPath(combinePaths(searchPath, "tsconfig.json"));
+                if (this.host.fileExists(tsconfigFileName)) {
+                    return tsconfigFileName;
+                }
+
+                const jsconfigFileName = asNormalizedPath(combinePaths(searchPath, "jsconfig.json"));
+                if (this.host.fileExists(jsconfigFileName)) {
+                    return jsconfigFileName;
+                }
+
+                const parentPath = asNormalizedPath(getDirectoryPath(searchPath));
+                if (parentPath === searchPath) {
+                    break;
+                }
+                searchPath = parentPath;
+            }
+            return undefined;
+        }
+
+        private printProjects() {
+            if (!this.logger.isVerbose()) {
+                return;
+            }
+
+            this.logger.startGroup();
+
+            let counter = 0;
+            counter = printProjects(this.logger, this.externalProjects, counter);
+            counter = printProjects(this.logger, this.configuredProjects, counter);
+            counter = printProjects(this.logger, this.inferredProjects, counter);
+
+            this.logger.info("Open file roots of inferred projects: ");
+            for (const rootFile of this.openFileRoots) {
+                this.logger.info(rootFile.fileName);
+            }
+            this.logger.info("Open files referenced by inferred or configured projects: ");
+            for (const referencedFile of this.openFilesReferenced) {
+                const fileInfo = `${referencedFile.fileName} ${ProjectKind[referencedFile.getDefaultProject().projectKind]}`;
+                this.logger.info(fileInfo);
+            }
+            this.logger.info("Open file roots of configured projects: ");
+            for (const configuredRoot of this.openFileRootsConfigured) {
+                this.logger.info(configuredRoot.fileName);
+            }
+
+            this.logger.endGroup();
+
+            function printProjects(logger: Logger, projects: Project[], counter: number) {
+                for (const project of projects) {
+                    project.updateGraph();
+                    logger.info(`Project '${project.getProjectName()}' (${ProjectKind[project.projectKind]}) ${counter}`);
+                    logger.info(project.filesToString());
+                    logger.info("-----------------------------------------------");
+                    counter++;
+                }
+                return counter;
+            }
+        }
+
+        private findConfiguredProjectByProjectName(configFileName: NormalizedPath) {
+            return findProjectByName(configFileName, this.configuredProjects);
+        }
+
+        private findExternalProjectByProjectName(projectFileName: string) {
+            return findProjectByName(projectFileName, this.externalProjects);
+        }
+
+        private convertConfigFileContentToProjectOptions(configFilename: string): ConfigFileConversionResult {
+            configFilename = normalizePath(configFilename);
+
+            const configObj = parseConfigFileTextToJson(configFilename, this.host.readFile(configFilename));
+            if (configObj.error) {
+                return { success: false, errors: [configObj.error] };
+            }
+
+            const parsedCommandLine = parseJsonConfigFileContent(
+                configObj.config,
+                this.host,
+                getDirectoryPath(configFilename),
+                /*existingOptions*/ {},
+                configFilename);
+
+            Debug.assert(!!parsedCommandLine.fileNames);
+
+            if (parsedCommandLine.errors && (parsedCommandLine.errors.length > 0)) {
+                return { success: false, errors: parsedCommandLine.errors };
+            }
+
+            if (parsedCommandLine.fileNames.length === 0) {
+                const error = createCompilerDiagnostic(Diagnostics.The_config_file_0_found_doesn_t_contain_any_source_files, configFilename);
+                return { success: false, errors: [error] };
+            }
+
+            const projectOptions: ProjectOptions = {
+                files: parsedCommandLine.fileNames,
+                compilerOptions: parsedCommandLine.options,
+                configHasFilesProperty: configObj.config["files"] !== undefined,
+                wildcardDirectories: parsedCommandLine.wildcardDirectories,
+            };
+            return { success: true, projectOptions };
+        }
+
+        private exceededTotalSizeLimitForNonTsFiles(options: CompilerOptions, fileNames: string[]) {
+            if (options && options.disableSizeLimit || !this.host.getFileSize) {
+                return false;
+            }
+            let totalNonTsFileSize = 0;
+            for (const fileName of fileNames) {
+                if (hasTypeScriptFileExtension(fileName)) {
+                    continue;
+                }
+                totalNonTsFileSize += this.host.getFileSize(fileName);
+                if (totalNonTsFileSize > maxProgramSizeForNonTsFiles) {
+                    return true;
+                }
+            }
+            return false;
+        }
+
+        private createAndAddExternalProject(projectFileName: string, files: string[], compilerOptions: CompilerOptions) {
+            const project = new ExternalProject(
+                projectFileName,
+                this,
+                this.documentRegistry,
+                compilerOptions,
+                /*languageServiceEnabled*/ !this.exceededTotalSizeLimitForNonTsFiles(compilerOptions, files));
+
+            const errors = this.addFilesToProjectAndUpdateGraph(project, files, /*clientFileName*/ undefined);
+            this.externalProjects.push(project);
+            return { project, errors };
+        }
+
+        private createAndAddConfiguredProject(configFileName: NormalizedPath, projectOptions: ProjectOptions, clientFileName?: string) {
+            const sizeLimitExceeded = this.exceededTotalSizeLimitForNonTsFiles(projectOptions.compilerOptions, projectOptions.files);
+            const project = new ConfiguredProject(
+                configFileName,
+                this,
+                this.documentRegistry,
+                projectOptions.configHasFilesProperty,
+                projectOptions.compilerOptions,
+                projectOptions.wildcardDirectories,
+                /*languageServiceEnabled*/ !sizeLimitExceeded);
+
+            const errors = this.addFilesToProjectAndUpdateGraph(project, projectOptions.files, clientFileName);
+
+            project.watchConfigFile(project => this.onConfigChangedForConfiguredProject(project));
+            if (!sizeLimitExceeded) {
+                this.watchConfigDirectoryForProject(project, projectOptions);
+            }
+            project.watchWildcards((project, path) => this.onSourceFileInDirectoryChangedForConfiguredProject(project, path));
+
+            this.configuredProjects.push(project);
+            return { project, errors };
+        }
+
+        private watchConfigDirectoryForProject(project: ConfiguredProject, options: ProjectOptions): void {
+            if (!options.configHasFilesProperty) {
+                project.watchConfigDirectory((project, path) => this.onSourceFileInDirectoryChangedForConfiguredProject(project, path));
+            }
+        }
+
+        private addFilesToProjectAndUpdateGraph(project: ConfiguredProject | ExternalProject, files: string[], clientFileName: string): Diagnostic[] {
+            let errors: Diagnostic[];
+            for (const rootFilename of files) {
+                if (this.host.fileExists(rootFilename)) {
+                    const info = this.getOrCreateScriptInfoForNormalizedPath(toNormalizedPath(rootFilename), /*openedByClient*/ clientFileName == rootFilename);
+                    project.addRoot(info);
+                }
+                else {
+                    (errors || (errors = [])).push(createCompilerDiagnostic(Diagnostics.File_0_not_found, rootFilename));
+                }
+            }
+            project.updateGraph();
+            return errors;
+        }
+
+        private openConfigFile(configFileName: NormalizedPath, clientFileName?: string): OpenConfigFileResult {
+            const conversionResult = this.convertConfigFileContentToProjectOptions(configFileName);
+            if (!conversionResult.success) {
+                return { success: false, errors: conversionResult.errors };
+            }
+            const { project, errors } = this.createAndAddConfiguredProject(configFileName, conversionResult.projectOptions, clientFileName);
+            return { success: true, project, errors };
+        }
+
+        private updateNonInferredProject(project: ExternalProject | ConfiguredProject, newRootFiles: string[], newOptions: CompilerOptions) {
+            const oldRootFiles = project.getRootFiles();
+
+            // TODO: verify that newRootFiles are always normalized
+            // TODO: avoid N^2
+            const newFileNames = asNormalizedPathArray(filter(newRootFiles, f => this.host.fileExists(f)));
+            const fileNamesToRemove = asNormalizedPathArray(oldRootFiles.filter(f => !contains(newFileNames, f)));
+            const fileNamesToAdd = asNormalizedPathArray(newFileNames.filter(f => !contains(oldRootFiles, f)));
+
+            for (const fileName of fileNamesToRemove) {
+                const info = this.getScriptInfoForNormalizedPath(fileName);
+                if (info) {
+                    project.removeFile(info);
+                }
+            }
+
+            for (const fileName of fileNamesToAdd) {
+                let info = this.getScriptInfoForNormalizedPath(fileName);
+                if (!info) {
+                    info = this.getOrCreateScriptInfoForNormalizedPath(fileName, /*openedByClient*/ false);
+                }
+                else {
+                    // if the root file was opened by client, it would belong to either
+                    // openFileRoots or openFileReferenced.
+                    if (info.isOpen) {
+                        if (contains(this.openFileRoots, info)) {
+                            removeItemFromSet(this.openFileRoots, info);
+
+                            // delete inferred project
+                            let toRemove: Project[];
+                            for (const p of info.containingProjects) {
+                                if (p.projectKind === ProjectKind.Inferred && p.isRoot(info)) {
+                                    (toRemove || (toRemove = [])).push(p);
+                                }
+                            }
+                            if (toRemove) {
+                                for (const p of toRemove) {
+                                    this.removeProject(p);
+                                }
+                            }
+                        }
+                        if (contains(this.openFilesReferenced, info)) {
+                            removeItemFromSet(this.openFilesReferenced, info);
+                        }
+                        if (project.projectKind === ProjectKind.Configured)  {
+                            this.openFileRootsConfigured.push(info);
+                        }
+                    }
+                }
+                project.addRoot(info);
+            }
+
+            project.setCompilerOptions(newOptions);
+            project.updateGraph();
+        }
+
+        private updateConfiguredProject(project: ConfiguredProject) {
+            if (!this.host.fileExists(project.configFileName)) {
+                this.log("Config file deleted");
+                this.removeProject(project);
+                return;
+            }
+
+            const { success, projectOptions, errors } = this.convertConfigFileContentToProjectOptions(project.configFileName);
+            if (!success) {
+                return errors;
+            }
+
+            if (this.exceededTotalSizeLimitForNonTsFiles(projectOptions.compilerOptions, projectOptions.files)) {
+                project.setCompilerOptions(projectOptions.compilerOptions);
+                if (!project.languageServiceEnabled) {
+                    // language service is already disabled
+                    return;
+                }
+                project.disableLanguageService();
+                project.stopWatchingDirectory();
+            }
+            else {
+                if (!project.languageServiceEnabled) {
+                    project.enableLanguageService();
+                }
+                this.watchConfigDirectoryForProject(project, projectOptions);
+                this.updateNonInferredProject(project, projectOptions.files, projectOptions.compilerOptions);
+            }
+        }
+
+        createAndAddInferredProject(root: ScriptInfo) {
+            const project = new InferredProject(this, this.documentRegistry, /*languageServiceEnabled*/ true);
+            project.addRoot(root);
+
+            this.directoryWatchers.startWatchingContainingDirectoriesForFile(
+                root.fileName,
+                project,
+                fileName => this.onConfigFileAddedForInferredProject(fileName));
+
+            project.updateGraph();
+            this.inferredProjects.push(project);
+            return project;
+        }
+
+        /**
+         * @param uncheckedFileName is absolute pathname
+         * @param fileContent is a known version of the file content that is more up to date than the one on disk
+         */
+
+        getOrCreateScriptInfo(uncheckedFileName: string, openedByClient: boolean, fileContent?: string, scriptKind?: ScriptKind) {
+            return this.getOrCreateScriptInfoForNormalizedPath(toNormalizedPath(uncheckedFileName), openedByClient, fileContent, scriptKind);
+        }
+
+        getScriptInfo(uncheckedFileName: string) {
+            return this.getScriptInfoForNormalizedPath(toNormalizedPath(uncheckedFileName));
+        }
+
+        getOrCreateScriptInfoForNormalizedPath(fileName: NormalizedPath, openedByClient: boolean, fileContent?: string, scriptKind?: ScriptKind) {
+            let info = this.getScriptInfoForNormalizedPath(fileName);
+            if (!info) {
+                let content: string;
+                if (this.host.fileExists(fileName)) {
+                    content = fileContent || this.host.readFile(fileName);
+                }
+                if (!content) {
+                    if (openedByClient) {
+                        content = "";
+                    }
+                }
+                if (content !== undefined) {
+                    info = new ScriptInfo(this.host, fileName, content, scriptKind, openedByClient);
+                    info.setFormatOptions(toEditorSettings(this.getFormatCodeOptions()));
+                    this.filenameToScriptInfo.set(fileName, info);
+                    if (!info.isOpen) {
+                        info.setWatcher(this.host.watchFile(fileName, _ => this.onSourceFileChanged(fileName)));
+                    }
+                }
+            }
+            if (info) {
+                if (fileContent) {
+                    info.reload(fileContent);
+                }
+                if (openedByClient) {
+                    info.isOpen = true;
+                }
+            }
+            return info;
+        }
+
+        getScriptInfoForNormalizedPath(fileName: NormalizedPath) {
+            return this.filenameToScriptInfo.get(fileName);
+        }
+
+        log(msg: string, type = "Err") {
+            this.logger.msg(msg, type);
+        }
+
+        setHostConfiguration(args: protocol.ConfigureRequestArguments) {
+            if (args.file) {
+                const info = this.getScriptInfoForNormalizedPath(toNormalizedPath(args.file));
+                if (info) {
+                    info.setFormatOptions(args.formatOptions);
+                    this.log(`Host configuration update for file ${args.file}`, "Info");
+                }
+            }
+            else {
+                if (args.hostInfo !== undefined) {
+                    this.hostConfiguration.hostInfo = args.hostInfo;
+                    this.log(`Host information ${args.hostInfo}`, "Info");
+                }
+                if (args.formatOptions) {
+                    mergeMaps(this.hostConfiguration.formatCodeOptions, args.formatOptions);
+                    this.log("Format host information updated", "Info");
+                }
+            }
+        }
+
+        closeLog() {
+            this.logger.close();
+        }
+
+        /**
+         * This function rebuilds the project for every file opened by the client
+         */
+        reloadProjects() {
+            this.log("reload projects.");
+            // First check if there is new tsconfig file added for inferred project roots
+            for (const info of this.openFileRoots) {
+                this.openOrUpdateConfiguredProjectForFile(info.fileName);
+            }
+            this.updateProjectStructure();
+        }
+
+        /**
+         * This function is to update the project structure for every projects.
+         * It is called on the premise that all the configured projects are
+         * up to date.
+         */
+        updateProjectStructure() {
+            this.log("updating project structure from ...", "Info");
+            this.printProjects();
+
+            const unattachedOpenFiles: ScriptInfo[] = [];
+            const openFileRootsConfigured: ScriptInfo[] = [];
+            // collect all orphanted script infos that used to be roots of configured projects
+            for (const info of this.openFileRootsConfigured) {
+                if (info.containingProjects.length === 0) {
+                    unattachedOpenFiles.push(info);
+                }
+                else {
+                    openFileRootsConfigured.push(info);
+                }
+                // const project = info.defaultProject;
+                // if (!project || !(project.containsScriptInfo(info))) {
+                //     info.defaultProject = undefined;
+                //     unattachedOpenFiles.push(info);
+                // }
+                // else {
+                //     openFileRootsConfigured.push(info);
+                // }
+            }
+            this.openFileRootsConfigured = openFileRootsConfigured;
+
+            // First loop through all open files that are referenced by projects but are not
+            // project roots.  For each referenced file, see if the default project still
+            // references that file.  If so, then just keep the file in the referenced list.
+            // If not, add the file to an unattached list, to be rechecked later.
+            const openFilesReferenced: ScriptInfo[] = [];
+            for (const referencedFile of this.openFilesReferenced) {
+                // check if any of projects that used to reference this file are still referencing it
+                if (referencedFile.containingProjects.length === 0) {
+                    unattachedOpenFiles.push(referencedFile);
+                }
+                else {
+                    openFilesReferenced.push(referencedFile);
+                }
+                // referencedFile.defaultProject.updateGraph();
+                // if (referencedFile.defaultProject.containsScriptInfo(referencedFile)) {
+                //     openFilesReferenced.push(referencedFile);
+                // }
+                // else {
+                //     unattachedOpenFiles.push(referencedFile);
+                // }
+            }
+            this.openFilesReferenced = openFilesReferenced;
+
+            // Then, loop through all of the open files that are project roots.
+            // For each root file, note the project that it roots.  Then see if
+            // any other projects newly reference the file.  If zero projects
+            // newly reference the file, keep it as a root.  If one or more
+            // projects newly references the file, remove its project from the
+            // inferred projects list (since it is no longer a root) and add
+            // the file to the open, referenced file list.
+            const openFileRoots: ScriptInfo[] = [];
+            for (const rootFile of this.openFileRoots) {
+                let inConfiguredProject = false;
+                let inExternalProject = false;
+                for (const p of rootFile.containingProjects) {
+                    inConfiguredProject = inConfiguredProject || p.projectKind === ProjectKind.Configured;
+                    inExternalProject = inExternalProject || p.projectKind === ProjectKind.External;
+                }
+                if (inConfiguredProject || inExternalProject) {
+                    const inferredProjects = rootFile.containingProjects.filter(p => p.projectKind === ProjectKind.Inferred);
+                    for (const p of inferredProjects) {
+                        this.removeProject(p);
+                    }
+                    if (inConfiguredProject) {
+                        this.openFileRootsConfigured.push(rootFile);
+                    }
+                }
+                else {
+                    if (rootFile.containingProjects.length === 1) {
+                        // file contained only in one project
+                        openFileRoots.push(rootFile);
+                    }
+                    else {
+                        // TODO: fixme
+                        // file is contained in more than one inferred project - keep only ones where it is used as reference
+                        const roots = rootFile.containingProjects.filter(p => p.isRoot(rootFile));
+                        for (const root of roots) {
+                            this.removeProject(root);
+                        }
+                        Debug.assert(rootFile.containingProjects.length > 0);
+                        this.openFilesReferenced.push(rootFile);
+                    }
+                }
+                // if (rootFile.containingProjects.some(p => p.projectKind !== ProjectKind.Inferred)) {
+                //     // file was included in non-inferred project - drop old inferred project
+
+                // }
+                // else {
+                //     openFileRoots.push(rootFile);
+                // }
+                // let inferredProjectsToRemove: Project[];
+                // for (const p of rootFile.containingProjects) {
+                //     if (p.projectKind !== ProjectKind.Inferred) {
+                //         // file was included in non-inferred project - drop old inferred project
+                //     }
+                // }
+
+                // const rootedProject = rootFile.defaultProject;
+                // const referencingProjects = this.findReferencingProjects(rootFile, rootedProject);
+
+                // if (rootFile.defaultProject && rootFile.defaultProject.projectKind !== ProjectKind.Inferred) {
+                //     // If the root file has already been added into a configured project,
+                //     // meaning the original inferred project is gone already.
+                //     if (rootedProject.projectKind === ProjectKind.Inferred) {
+                //         this.removeProject(rootedProject);
+                //     }
+                //     this.openFileRootsConfigured.push(rootFile);
+                // }
+                // else {
+                //     if (referencingProjects.length === 0) {
+                //         rootFile.defaultProject = rootedProject;
+                //         openFileRoots.push(rootFile);
+                //     }
+                //     else {
+                //         // remove project from inferred projects list because root captured
+                //         this.removeProject(rootedProject);
+                //         this.openFilesReferenced.push(rootFile);
+                //     }
+                // }
+            }
+            this.openFileRoots = openFileRoots;
+
+            // Finally, if we found any open, referenced files that are no longer
+            // referenced by their default project, treat them as newly opened
+            // by the editor.
+            for (const f of unattachedOpenFiles) {
+                this.addOpenFile(f);
+            }
+            this.printProjects();
+        }
+
+        /**
+         * Open file whose contents is managed by the client
+         * @param filename is absolute pathname
+         * @param fileContent is a known version of the file content that is more up to date than the one on disk
+         */
+        openClientFile(fileName: string, fileContent?: string, scriptKind?: ScriptKind): OpenConfiguredProjectResult {
+            return this.openClientFileWithNormalizedPath(toNormalizedPath(fileName), fileContent, scriptKind);
+        }
+
+        openClientFileWithNormalizedPath(fileName: NormalizedPath, fileContent?: string, scriptKind?: ScriptKind): OpenConfiguredProjectResult {
+            const { configFileName = undefined, configFileErrors = undefined }: OpenConfiguredProjectResult = this.findContainingExternalProject(fileName)
+                ? {}
+                : this.openOrUpdateConfiguredProjectForFile(fileName);
+
+            // at this point if file is the part of some configured/external project then this project should be created
+            const info = this.getOrCreateScriptInfoForNormalizedPath(fileName, /*openedByClient*/ true, fileContent, scriptKind);
+            this.addOpenFile(info);
+            this.printProjects();
+            return { configFileName, configFileErrors };
+        }
+
+        /**
+         * Close file whose contents is managed by the client
+         * @param filename is absolute pathname
+         */
+        closeClientFile(uncheckedFileName: string) {
+            const info = this.getScriptInfoForNormalizedPath(toNormalizedPath(uncheckedFileName));
+            if (info) {
+                this.closeOpenFile(info);
+                info.isOpen = false;
+            }
+            this.printProjects();
+        }
+
+        getDefaultProjectForFile(fileName: NormalizedPath) {
+            const scriptInfo = this.getScriptInfoForNormalizedPath(fileName);
+            return scriptInfo && scriptInfo.getDefaultProject();
+        }
+
+        private collectChanges(lastKnownProjectVersions: protocol.ProjectVersionInfo[], currentProjects: Project[], result: protocol.ProjectFiles[]): void {
+            for (const proj of currentProjects) {
+                const knownProject = forEach(lastKnownProjectVersions, p => p.projectName === proj.getProjectName() && p);
+                result.push(proj.getChangesSinceVersion(knownProject && knownProject.version));
+            }
+        }
+
+        synchronizeProjectList(knownProjects: protocol.ProjectVersionInfo[]): protocol.ProjectFiles[] {
+            const files: protocol.ProjectFiles[] = [];
+            this.collectChanges(knownProjects, this.externalProjects, files);
+            this.collectChanges(knownProjects, this.configuredProjects, files);
+            this.collectChanges(knownProjects, this.inferredProjects, files);
+            return files;
+        }
+
+        applyChangesInOpenFiles(openFiles: protocol.NewOpenFile[], changedFiles: protocol.ChangedOpenFile[], closedFiles: string[]): void {
+            for (const file of openFiles) {
+                const scriptInfo = this.getScriptInfo(file.fileName);
+                Debug.assert(!scriptInfo || !scriptInfo.isOpen);
+                this.openClientFileWithNormalizedPath(toNormalizedPath(file.fileName), file.content);
+            }
+
+            for (const file of changedFiles) {
+                const scriptInfo = this.getScriptInfo(file.fileName);
+                Debug.assert(!!scriptInfo);
+                // apply changes in reverse order 
+                for (let i = file.changes.length - 1; i >= 0; i--) {
+                    const change = file.changes[i];
+                    scriptInfo.editContent(change.span.start, change.span.start + change.span.length, change.newText);
+                }
+            }
+
+            for (const file of closedFiles) {
+                this.closeClientFile(file);
+            }
+
+            this.updateProjectStructure();
+        }
+
+        closeExternalProject(uncheckedFileName: string): void {
+            const fileName = toNormalizedPath(uncheckedFileName);
+            const configFiles = this.externalProjectToConfiguredProjectMap[fileName];
+            if (configFiles) {
+                for (const configFile of configFiles) {
+                    const configuredProject = this.findConfiguredProjectByProjectName(configFile);
+                    if (configuredProject) {
+                        this.removeProject(configuredProject);
+                    }
+                }
+                this.updateProjectStructure();
+            }
+            else {
+                // close external project
+                const externalProject = this.findExternalProjectByProjectName(uncheckedFileName);
+                if (externalProject) {
+                    this.removeProject(externalProject);
+                    this.updateProjectStructure();
+                }
+            }
+        }
+
+        openExternalProject(proj: protocol.ExternalProject): void {
+            const externalProject = this.findExternalProjectByProjectName(proj.projectFileName);
+            if (externalProject) {
+                this.updateNonInferredProject(externalProject, proj.rootFiles, proj.options);
+                return;
+            }
+
+            let tsConfigFiles: NormalizedPath[];
+            const rootFiles: string[] = [];
+            for (const file of proj.rootFiles) {
+                if (getBaseFileName(file) === "tsconfig.json") {
+                    (tsConfigFiles || (tsConfigFiles = [])).push(toNormalizedPath(file));
+                }
+                else {
+                    rootFiles.push(file);
+                }
+            }
+            if (tsConfigFiles) {
+                // store the list of tsconfig files that belong to the external project
+                this.externalProjectToConfiguredProjectMap[proj.projectFileName] = tsConfigFiles;
+                for (const tsconfigFile of tsConfigFiles) {
+                    const { success, project, errors } = this.openConfigFile(tsconfigFile);
+                    if (success) {
+                        // keep project alive - its lifetime is bound to the lifetime of containing external project
+                        project.addOpenRef();
+                    }
+                }
+            }
+            else {
+                this.createAndAddExternalProject(proj.projectFileName, proj.rootFiles, proj.options);
+            }
+        }
+    }
+}