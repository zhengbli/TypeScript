--- conflicted
+++ resolved
@@ -1,4 +1,3 @@
-<<<<<<< HEAD
 module ts.NavigateTo {
     type RawNavigateToItem = { name: string; fileName: string; matchKind: PatternMatchKind; isCaseSensitive: boolean; declaration: Declaration };
 
@@ -207,122 +206,4 @@
             };
         }
     }
-=======
-module ts.NavigateTo {
-    type RawNavigateToItem = { name: string; fileName: string; matchKind: MatchKind; declaration: Declaration };
-
-    enum MatchKind {
-        none = 0,
-        exact = 1,
-        substring = 2,
-        prefix = 3
-    }
-
-    export function getNavigateToItems(program: Program, cancellationToken: CancellationTokenObject, searchValue: string, maxResultCount: number): NavigateToItem[]{
-        // Split search value in terms array
-        var terms = searchValue.split(" ");
-
-        // default NavigateTo approach: if search term contains only lower-case chars - use case-insensitive search, otherwise switch to case-sensitive version
-        var searchTerms = map(terms, t => ({ caseSensitive: hasAnyUpperCaseCharacter(t), term: t }));
-
-        var rawItems: RawNavigateToItem[] = [];
-
-        // Search the declarations in all files and output matched NavigateToItem into array of NavigateToItem[] 
-        forEach(program.getSourceFiles(), sourceFile => {
-            cancellationToken.throwIfCancellationRequested();
-
-            var fileName = sourceFile.fileName;
-            var declarations = sourceFile.getNamedDeclarations();
-            for (var i = 0, n = declarations.length; i < n; i++) {
-                var declaration = declarations[i];
-                // TODO(jfreeman): Skip this declaration if it has a computed name
-                var name = (<Identifier>declaration.name).text;
-                var matchKind = getMatchKind(searchTerms, name);
-                if (matchKind !== MatchKind.none) {
-                    rawItems.push({ name, fileName, matchKind, declaration });
-                }
-            }
-        });
-
-        rawItems.sort(compareNavigateToItems);
-        if (maxResultCount !== undefined) {
-            rawItems = rawItems.slice(0, maxResultCount);
-        }
-
-        var items = map(rawItems, createNavigateToItem);
-
-        return items;
-
-        // This means "compare in a case insensitive manner."
-        var baseSensitivity: Intl.CollatorOptions = { sensitivity: "base" };
-        function compareNavigateToItems(i1: RawNavigateToItem, i2: RawNavigateToItem) {
-            // TODO(cyrusn): get the gamut of comparisons that VS already uses here.
-            // Right now we just sort by kind first, and then by name of the item.
-            // We first sort case insensitively.  So "Aaa" will come before "bar".
-            // Then we sort case sensitively, so "aaa" will come before "Aaa".
-            return i1.matchKind - i2.matchKind ||
-                i1.name.localeCompare(i2.name, undefined, baseSensitivity) || 
-                i1.name.localeCompare(i2.name);
-        }
-
-        function createNavigateToItem(rawItem: RawNavigateToItem): NavigateToItem {
-            var declaration = rawItem.declaration;
-            var container = <Declaration>getContainerNode(declaration);
-            return {
-                name: rawItem.name,
-                kind: getNodeKind(declaration),
-                kindModifiers: getNodeModifiers(declaration),
-                matchKind: MatchKind[rawItem.matchKind],
-                fileName: rawItem.fileName,
-                textSpan: createTextSpanFromBounds(declaration.getStart(), declaration.getEnd()),
-                // TODO(jfreeman): What should be the containerName when the container has a computed name?
-                containerName: container && container.name ? (<Identifier>container.name).text : "",
-                containerKind: container && container.name ? getNodeKind(container) : ""
-            };
-        }
-
-        function hasAnyUpperCaseCharacter(s: string): boolean {
-            for (var i = 0, n = s.length; i < n; i++) {
-                var c = s.charCodeAt(i);
-                if ((CharacterCodes.A <= c && c <= CharacterCodes.Z) ||
-                    (c >= CharacterCodes.maxAsciiCharacter && s.charAt(i).toLocaleLowerCase() !== s.charAt(i))) {
-                    return true;
-                }
-            }
-
-            return false;
-        }
-
-        function getMatchKind(searchTerms: { caseSensitive: boolean; term: string }[], name: string): MatchKind {
-            var matchKind = MatchKind.none;
-
-            if (name) {
-                for (var j = 0, n = searchTerms.length; j < n; j++) {
-                    var searchTerm = searchTerms[j];
-                    var nameToSearch = searchTerm.caseSensitive ? name : name.toLocaleLowerCase();
-                    // in case of case-insensitive search searchTerm.term will already be lower-cased
-                    var index = nameToSearch.indexOf(searchTerm.term);
-                    if (index < 0) {
-                        // Didn't match.
-                        return MatchKind.none;
-                    }
-
-                    var termKind = MatchKind.substring;
-                    if (index === 0) {
-                        // here we know that match occur at the beginning of the string.
-                        // if search term and declName has the same length - we have an exact match, otherwise declName have longer length and this will be prefix match
-                        termKind = name.length === searchTerm.term.length ? MatchKind.exact : MatchKind.prefix;
-                    }
-
-                    // Update our match kind if we don't have one, or if this match is better.
-                    if (matchKind === MatchKind.none || termKind < matchKind) {
-                        matchKind = termKind;
-                    }
-                }
-            }
-
-            return matchKind;
-        }
-    }
->>>>>>> 622eb926
 }