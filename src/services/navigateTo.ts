--- conflicted
+++ resolved
@@ -1,215 +1,212 @@
-/* @internal */
-namespace ts.NavigateTo {
-    type RawNavigateToItem = { name: string; fileName: string; matchKind: PatternMatchKind; isCaseSensitive: boolean; declaration: Declaration };
-
-<<<<<<< HEAD
-    export function getNavigateToItems(program: Program, checker: TypeChecker, cancellationToken: CancellationToken, searchValue: string, maxResultCount: number, excludeDts: boolean): NavigateToItem[] {
-=======
-    export function getNavigateToItems(sourceFiles: SourceFile[], checker: TypeChecker, cancellationToken: CancellationToken, searchValue: string, maxResultCount: number): NavigateToItem[] {
->>>>>>> 9950b98b
-        const patternMatcher = createPatternMatcher(searchValue);
-        let rawItems: RawNavigateToItem[] = [];
-
-        // This means "compare in a case insensitive manner."
-        const baseSensitivity: Intl.CollatorOptions = { sensitivity: "base" };
-
-        // Search the declarations in all files and output matched NavigateToItem into array of NavigateToItem[]
-        forEach(sourceFiles, sourceFile => {
-            cancellationToken.throwIfCancellationRequested();
-
-            const nameToDeclarations = sourceFile.getNamedDeclarations();
-            for (const name in nameToDeclarations) {
-                const declarations = nameToDeclarations[name];
-                if (declarations) {
-                    // First do a quick check to see if the name of the declaration matches the
-                    // last portion of the (possibly) dotted name they're searching for.
-                    let matches = patternMatcher.getMatchesForLastSegmentOfPattern(name);
-
-                    if (!matches) {
-                        continue;
-                    }
-
-                    for (const declaration of declarations) {
-                        // It was a match!  If the pattern has dots in it, then also see if the
-                        // declaration container matches as well.
-                        if (patternMatcher.patternContainsDots) {
-                            const containers = getContainers(declaration);
-                            if (!containers) {
-                                return undefined;
-                            }
-
-                            matches = patternMatcher.getMatches(containers, name);
-
-                            if (!matches) {
-                                continue;
-                            }
-                        }
-
-                        const fileName = sourceFile.fileName;
-                        const matchKind = bestMatchKind(matches);
-                        if (excludeDts && fileExtensionIs(declaration.getSourceFile().fileName, ".d.ts")) {
-                            continue;
-                        }
-                        rawItems.push({ name, fileName, matchKind, isCaseSensitive: allMatchesAreCaseSensitive(matches), declaration });
-                    }
-                }
-            }
-        });
-
-        // Remove imports when the imported declaration is already in the list and has the same name.
-        rawItems = filter(rawItems, item => {
-            const decl = item.declaration;
-            if (decl.kind === SyntaxKind.ImportClause || decl.kind === SyntaxKind.ImportSpecifier || decl.kind === SyntaxKind.ImportEqualsDeclaration) {
-                const importer = checker.getSymbolAtLocation(decl.name);
-                const imported = checker.getAliasedSymbol(importer);
-                return importer.name !== imported.name;
-            }
-            else {
-                return true;
-            }
-        });
-
-        rawItems.sort(compareNavigateToItems);
-        if (maxResultCount !== undefined) {
-            rawItems = rawItems.slice(0, maxResultCount);
-        }
-
-        const items = map(rawItems, createNavigateToItem);
-
-        return items;
-
-        function allMatchesAreCaseSensitive(matches: PatternMatch[]): boolean {
-            Debug.assert(matches.length > 0);
-
-            // This is a case sensitive match, only if all the submatches were case sensitive.
-            for (const match of matches) {
-                if (!match.isCaseSensitive) {
-                    return false;
-                }
-            }
-
-            return true;
-        }
-
-        function getTextOfIdentifierOrLiteral(node: Node) {
-            if (node) {
-                if (node.kind === SyntaxKind.Identifier ||
-                    node.kind === SyntaxKind.StringLiteral ||
-                    node.kind === SyntaxKind.NumericLiteral) {
-
-                    return (<Identifier | LiteralExpression>node).text;
-                }
-            }
-
-            return undefined;
-        }
-
-        function tryAddSingleDeclarationName(declaration: Declaration, containers: string[]) {
-            if (declaration && declaration.name) {
-                const text = getTextOfIdentifierOrLiteral(declaration.name);
-                if (text !== undefined) {
-                    containers.unshift(text);
-                }
-                else if (declaration.name.kind === SyntaxKind.ComputedPropertyName) {
-                    return tryAddComputedPropertyName((<ComputedPropertyName>declaration.name).expression, containers, /*includeLastPortion*/ true);
-                }
-                else {
-                    // Don't know how to add this.
-                    return false;
-                }
-            }
-
-            return true;
-        }
-
-        // Only added the names of computed properties if they're simple dotted expressions, like:
-        //
-        //      [X.Y.Z]() { }
-        function tryAddComputedPropertyName(expression: Expression, containers: string[], includeLastPortion: boolean): boolean {
-            const text = getTextOfIdentifierOrLiteral(expression);
-            if (text !== undefined) {
-                if (includeLastPortion) {
-                    containers.unshift(text);
-                }
-                return true;
-            }
-
-            if (expression.kind === SyntaxKind.PropertyAccessExpression) {
-                const propertyAccess = <PropertyAccessExpression>expression;
-                if (includeLastPortion) {
-                    containers.unshift(propertyAccess.name.text);
-                }
-
-                return tryAddComputedPropertyName(propertyAccess.expression, containers, /*includeLastPortion*/ true);
-            }
-
-            return false;
-        }
-
-        function getContainers(declaration: Declaration) {
-            const containers: string[] = [];
-
-            // First, if we started with a computed property name, then add all but the last
-            // portion into the container array.
-            if (declaration.name.kind === SyntaxKind.ComputedPropertyName) {
-                if (!tryAddComputedPropertyName((<ComputedPropertyName>declaration.name).expression, containers, /*includeLastPortion*/ false)) {
-                    return undefined;
-                }
-            }
-
-            // Now, walk up our containers, adding all their names to the container array.
-            declaration = getContainerNode(declaration);
-
-            while (declaration) {
-                if (!tryAddSingleDeclarationName(declaration, containers)) {
-                    return undefined;
-                }
-
-                declaration = getContainerNode(declaration);
-            }
-
-            return containers;
-        }
-
-        function bestMatchKind(matches: PatternMatch[]) {
-            Debug.assert(matches.length > 0);
-            let bestMatchKind = PatternMatchKind.camelCase;
-
-            for (const match of matches) {
-                const kind = match.kind;
-                if (kind < bestMatchKind) {
-                    bestMatchKind = kind;
-                }
-            }
-
-            return bestMatchKind;
-        }
-
-        function compareNavigateToItems(i1: RawNavigateToItem, i2: RawNavigateToItem) {
-            // TODO(cyrusn): get the gamut of comparisons that VS already uses here.
-            // Right now we just sort by kind first, and then by name of the item.
-            // We first sort case insensitively.  So "Aaa" will come before "bar".
-            // Then we sort case sensitively, so "aaa" will come before "Aaa".
-            return i1.matchKind - i2.matchKind ||
-                i1.name.localeCompare(i2.name, undefined, baseSensitivity) ||
-                i1.name.localeCompare(i2.name);
-        }
-
-        function createNavigateToItem(rawItem: RawNavigateToItem): NavigateToItem {
-            const declaration = rawItem.declaration;
-            const container = <Declaration>getContainerNode(declaration);
-            return {
-                name: rawItem.name,
-                kind: getNodeKind(declaration),
-                kindModifiers: getNodeModifiers(declaration),
-                matchKind: PatternMatchKind[rawItem.matchKind],
-                isCaseSensitive: rawItem.isCaseSensitive,
-                fileName: rawItem.fileName,
-                textSpan: createTextSpanFromBounds(declaration.getStart(), declaration.getEnd()),
-                // TODO(jfreeman): What should be the containerName when the container has a computed name?
-                containerName: container && container.name ? (<Identifier>container.name).text : "",
-                containerKind: container && container.name ? getNodeKind(container) : ""
-            };
-        }
-    }
+/* @internal */
+namespace ts.NavigateTo {
+    type RawNavigateToItem = { name: string; fileName: string; matchKind: PatternMatchKind; isCaseSensitive: boolean; declaration: Declaration };
+
+    export function getNavigateToItems(sourceFiles: SourceFile[], checker: TypeChecker, cancellationToken: CancellationToken, searchValue: string, maxResultCount: number, excludeDtsFiles: boolean): NavigateToItem[] {
+        const patternMatcher = createPatternMatcher(searchValue);
+        let rawItems: RawNavigateToItem[] = [];
+
+        // This means "compare in a case insensitive manner."
+        const baseSensitivity: Intl.CollatorOptions = { sensitivity: "base" };
+
+        // Search the declarations in all files and output matched NavigateToItem into array of NavigateToItem[]
+        forEach(sourceFiles, sourceFile => {
+            cancellationToken.throwIfCancellationRequested();
+
+            if (excludeDtsFiles && fileExtensionIs(sourceFile.fileName, ".d.ts")) {
+                return;
+            }
+
+            const nameToDeclarations = sourceFile.getNamedDeclarations();
+            for (const name in nameToDeclarations) {
+                const declarations = nameToDeclarations[name];
+                if (declarations) {
+                    // First do a quick check to see if the name of the declaration matches the
+                    // last portion of the (possibly) dotted name they're searching for.
+                    let matches = patternMatcher.getMatchesForLastSegmentOfPattern(name);
+
+                    if (!matches) {
+                        continue;
+                    }
+
+                    for (const declaration of declarations) {
+                        // It was a match!  If the pattern has dots in it, then also see if the
+                        // declaration container matches as well.
+                        if (patternMatcher.patternContainsDots) {
+                            const containers = getContainers(declaration);
+                            if (!containers) {
+                                return undefined;
+                            }
+
+                            matches = patternMatcher.getMatches(containers, name);
+
+                            if (!matches) {
+                                continue;
+                            }
+                        }
+
+                        const fileName = sourceFile.fileName;
+                        const matchKind = bestMatchKind(matches);
+                        rawItems.push({ name, fileName, matchKind, isCaseSensitive: allMatchesAreCaseSensitive(matches), declaration });
+                    }
+                }
+            }
+        });
+
+        // Remove imports when the imported declaration is already in the list and has the same name.
+        rawItems = filter(rawItems, item => {
+            const decl = item.declaration;
+            if (decl.kind === SyntaxKind.ImportClause || decl.kind === SyntaxKind.ImportSpecifier || decl.kind === SyntaxKind.ImportEqualsDeclaration) {
+                const importer = checker.getSymbolAtLocation(decl.name);
+                const imported = checker.getAliasedSymbol(importer);
+                return importer.name !== imported.name;
+            }
+            else {
+                return true;
+            }
+        });
+
+        rawItems.sort(compareNavigateToItems);
+        if (maxResultCount !== undefined) {
+            rawItems = rawItems.slice(0, maxResultCount);
+        }
+
+        const items = map(rawItems, createNavigateToItem);
+
+        return items;
+
+        function allMatchesAreCaseSensitive(matches: PatternMatch[]): boolean {
+            Debug.assert(matches.length > 0);
+
+            // This is a case sensitive match, only if all the submatches were case sensitive.
+            for (const match of matches) {
+                if (!match.isCaseSensitive) {
+                    return false;
+                }
+            }
+
+            return true;
+        }
+
+        function getTextOfIdentifierOrLiteral(node: Node) {
+            if (node) {
+                if (node.kind === SyntaxKind.Identifier ||
+                    node.kind === SyntaxKind.StringLiteral ||
+                    node.kind === SyntaxKind.NumericLiteral) {
+
+                    return (<Identifier | LiteralExpression>node).text;
+                }
+            }
+
+            return undefined;
+        }
+
+        function tryAddSingleDeclarationName(declaration: Declaration, containers: string[]) {
+            if (declaration && declaration.name) {
+                const text = getTextOfIdentifierOrLiteral(declaration.name);
+                if (text !== undefined) {
+                    containers.unshift(text);
+                }
+                else if (declaration.name.kind === SyntaxKind.ComputedPropertyName) {
+                    return tryAddComputedPropertyName((<ComputedPropertyName>declaration.name).expression, containers, /*includeLastPortion*/ true);
+                }
+                else {
+                    // Don't know how to add this.
+                    return false;
+                }
+            }
+
+            return true;
+        }
+
+        // Only added the names of computed properties if they're simple dotted expressions, like:
+        //
+        //      [X.Y.Z]() { }
+        function tryAddComputedPropertyName(expression: Expression, containers: string[], includeLastPortion: boolean): boolean {
+            const text = getTextOfIdentifierOrLiteral(expression);
+            if (text !== undefined) {
+                if (includeLastPortion) {
+                    containers.unshift(text);
+                }
+                return true;
+            }
+
+            if (expression.kind === SyntaxKind.PropertyAccessExpression) {
+                const propertyAccess = <PropertyAccessExpression>expression;
+                if (includeLastPortion) {
+                    containers.unshift(propertyAccess.name.text);
+                }
+
+                return tryAddComputedPropertyName(propertyAccess.expression, containers, /*includeLastPortion*/ true);
+            }
+
+            return false;
+        }
+
+        function getContainers(declaration: Declaration) {
+            const containers: string[] = [];
+
+            // First, if we started with a computed property name, then add all but the last
+            // portion into the container array.
+            if (declaration.name.kind === SyntaxKind.ComputedPropertyName) {
+                if (!tryAddComputedPropertyName((<ComputedPropertyName>declaration.name).expression, containers, /*includeLastPortion*/ false)) {
+                    return undefined;
+                }
+            }
+
+            // Now, walk up our containers, adding all their names to the container array.
+            declaration = getContainerNode(declaration);
+
+            while (declaration) {
+                if (!tryAddSingleDeclarationName(declaration, containers)) {
+                    return undefined;
+                }
+
+                declaration = getContainerNode(declaration);
+            }
+
+            return containers;
+        }
+
+        function bestMatchKind(matches: PatternMatch[]) {
+            Debug.assert(matches.length > 0);
+            let bestMatchKind = PatternMatchKind.camelCase;
+
+            for (const match of matches) {
+                const kind = match.kind;
+                if (kind < bestMatchKind) {
+                    bestMatchKind = kind;
+                }
+            }
+
+            return bestMatchKind;
+        }
+
+        function compareNavigateToItems(i1: RawNavigateToItem, i2: RawNavigateToItem) {
+            // TODO(cyrusn): get the gamut of comparisons that VS already uses here.
+            // Right now we just sort by kind first, and then by name of the item.
+            // We first sort case insensitively.  So "Aaa" will come before "bar".
+            // Then we sort case sensitively, so "aaa" will come before "Aaa".
+            return i1.matchKind - i2.matchKind ||
+                i1.name.localeCompare(i2.name, undefined, baseSensitivity) ||
+                i1.name.localeCompare(i2.name);
+        }
+
+        function createNavigateToItem(rawItem: RawNavigateToItem): NavigateToItem {
+            const declaration = rawItem.declaration;
+            const container = <Declaration>getContainerNode(declaration);
+            return {
+                name: rawItem.name,
+                kind: getNodeKind(declaration),
+                kindModifiers: getNodeModifiers(declaration),
+                matchKind: PatternMatchKind[rawItem.matchKind],
+                isCaseSensitive: rawItem.isCaseSensitive,
+                fileName: rawItem.fileName,
+                textSpan: createTextSpanFromBounds(declaration.getStart(), declaration.getEnd()),
+                // TODO(jfreeman): What should be the containerName when the container has a computed name?
+                containerName: container && container.name ? (<Identifier>container.name).text : "",
+                containerKind: container && container.name ? getNodeKind(container) : ""
+            };
+        }
+    }
 }