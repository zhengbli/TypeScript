--- conflicted
+++ resolved
@@ -1,840 +1,828 @@
-//
-// Copyright (c) Microsoft Corporation.  All rights reserved.
-// 
-// Licensed under the Apache License, Version 2.0 (the "License");
-// you may not use this file except in compliance with the License.
-// You may obtain a copy of the License at
-//   http://www.apache.org/licenses/LICENSE-2.0
-//
-// Unless required by applicable law or agreed to in writing, software
-// distributed under the License is distributed on an "AS IS" BASIS,
-// WITHOUT WARRANTIES OR CONDITIONS OF ANY KIND, either express or implied.
-// See the License for the specific language governing permissions and
-// limitations under the License.
-//
-
-/// <reference path='services.ts' />
-
-var debugObjectHost = (<any>this);
-
-module ts {
-    export interface ScriptSnapshotShim {
-        /** Gets a portion of the script snapshot specified by [start, end). */
-        getText(start: number, end: number): string;
-
-        /** Gets the length of this script snapshot. */
-        getLength(): number;
-
-        /**
-         * Returns a JSON-encoded value of the type:
-         *   { span: { start: number; length: number }; newLength: number }
-         *
-         * Or undefined value if there was no change.
-         */
-        getChangeRange(oldSnapshot: ScriptSnapshotShim): string;
-    }
-
-    export interface Logger {
-        log(s: string): void;
-        trace(s: string): void;
-        error(s: string): void;
-    }
-
-    /** Public interface of the host of a language service shim instance.*/
-    export interface LanguageServiceShimHost extends Logger {
-        getCompilationSettings(): string;
-
-        /** Returns a JSON-encoded value of the type: string[] */
-        getScriptFileNames(): string;
-        getScriptVersion(fileName: string): string;
-        getScriptSnapshot(fileName: string): ScriptSnapshotShim;
-        getLocalizedDiagnosticMessages(): string;
-        getCancellationToken(): CancellationToken;
-        getCurrentDirectory(): string;
-        getDefaultLibFileName(options: string): string;
-        getNewLine?(): string;
-    }
-
-    ///
-    /// Pre-processing
-    ///
-    // Note: This is being using by the host (VS) and is marshaled back and forth.
-    // When changing this make sure the changes are reflected in the managed side as well
-    export interface IFileReference {
-        path: string;
-        position: number;
-        length: number;
-    }
-
-    /** Public interface of a language service instance shim. */
-    export interface ShimFactory {
-        registerShim(shim: Shim): void;
-        unregisterShim(shim: Shim): void;
-    }
-
-    export interface Shim {
-        dispose(dummy: any): void;
-    }
-
-    export interface LanguageServiceShim extends Shim {
-        languageService: LanguageService;
-
-        dispose(dummy: any): void;
-
-        refresh(throwOnError: boolean): void;
-
-        cleanupSemanticCache(): void;
-
-        getSyntacticDiagnostics(fileName: string): string;
-        getSemanticDiagnostics(fileName: string): string;
-        getCompilerOptionsDiagnostics(): string;
-
-        getSyntacticClassifications(fileName: string, start: number, length: number): string;
-        getSemanticClassifications(fileName: string, start: number, length: number): string;
-
-        getCompletionsAtPosition(fileName: string, position: number): string;
-        getCompletionEntryDetails(fileName: string, position: number, entryName: string): string;
-
-        getQuickInfoAtPosition(fileName: string, position: number): string;
-
-        getNameOrDottedNameSpan(fileName: string, startPos: number, endPos: number): string;
-        getBreakpointStatementAtPosition(fileName: string, position: number): string;
-
-        getSignatureHelpItems(fileName: string, position: number): string;
-
-        /**
-         * Returns a JSON-encoded value of the type:
-         * { canRename: boolean, localizedErrorMessage: string, displayName: string, fullDisplayName: string, kind: string, kindModifiers: string, triggerSpan: { start; length } }
-         */
-        getRenameInfo(fileName: string, position: number): string;
-
-        /**
-         * Returns a JSON-encoded value of the type:
-         * { fileName: string, textSpan: { start: number, length: number } }[]
-         */
-        findRenameLocations(fileName: string, position: number, findInStrings: boolean, findInComments: boolean): string;
-
-        /**
-         * Returns a JSON-encoded value of the type:
-         * { fileName: string; textSpan: { start: number; length: number}; kind: string; name: string; containerKind: string; containerName: string }
-         *
-         * Or undefined value if no definition can be found.
-         */
-        getDefinitionAtPosition(fileName: string, position: number): string;
-
-        /**
-         * Returns a JSON-encoded value of the type:
-         * { fileName: string; textSpan: { start: number; length: number}; isWriteAccess: boolean }[]
-         */
-        getReferencesAtPosition(fileName: string, position: number): string;
-
-        /**
-         * Returns a JSON-encoded value of the type:
-         * { fileName: string; textSpan: { start: number; length: number}; isWriteAccess: boolean }[]
-         */
-        getOccurrencesAtPosition(fileName: string, position: number): string;
-
-        /**
-         * Returns a JSON-encoded value of the type:
-         * { name: string; kind: string; kindModifiers: string; containerName: string; containerKind: string; matchKind: string; fileName: string; textSpan: { start: number; length: number}; } [] = [];
-         */
-        getNavigateToItems(searchValue: string, maxResultCount?: number): string;
-
-        /**
-         * Returns a JSON-encoded value of the type:
-         * { text: string; kind: string; kindModifiers: string; bolded: boolean; grayed: boolean; indent: number; spans: { start: number; length: number; }[]; childItems: <recursive use of this type>[] } [] = [];
-         */
-        getNavigationBarItems(fileName: string): string;
-
-        /**
-         * Returns a JSON-encoded value of the type:
-         * { textSpan: { start: number, length: number }; hintSpan: { start: number, length: number }; bannerText: string; autoCollapse: boolean } [] = [];
-         */
-        getOutliningSpans(fileName: string): string;
-
-        getTodoComments(fileName: string, todoCommentDescriptors: string): string;
-
-        getBraceMatchingAtPosition(fileName: string, position: number): string;
-        getIndentationAtPosition(fileName: string, position: number, options: string/*Services.EditorOptions*/): string;
-
-        getFormattingEditsForRange(fileName: string, start: number, end: number, options: string/*Services.FormatCodeOptions*/): string;
-        getFormattingEditsForDocument(fileName: string, options: string/*Services.FormatCodeOptions*/): string;
-        getFormattingEditsAfterKeystroke(fileName: string, position: number, key: string, options: string/*Services.FormatCodeOptions*/): string;
-
-        getEmitOutput(fileName: string): string;
-    }
-
-    export interface ClassifierShim extends Shim {
-        getClassificationsForLine(text: string, lexState: EndOfLineState, syntacticClassifierAbsent?: boolean): string;
-    }
-
-    export interface CoreServicesShim extends Shim {
-        getPreProcessedFileInfo(fileName: string, sourceText: IScriptSnapshot): string;
-        getDefaultCompilationSettings(): string;
-    }
-
-    function logInternalError(logger: Logger, err: Error) {
-        logger.log("*INTERNAL ERROR* - Exception in typescript services: " + err.message);
-    }
-
-    class ScriptSnapshotShimAdapter implements IScriptSnapshot {
-        private lineStartPositions: number[] = null;
-
-        constructor(private scriptSnapshotShim: ScriptSnapshotShim) {
-        }
-
-        public getText(start: number, end: number): string {
-            return this.scriptSnapshotShim.getText(start, end);
-        }
-
-        public getLength(): number {
-            return this.scriptSnapshotShim.getLength();
-        }
-
-        public getChangeRange(oldSnapshot: IScriptSnapshot): TextChangeRange {
-            var oldSnapshotShim = <ScriptSnapshotShimAdapter>oldSnapshot;
-            var encoded = this.scriptSnapshotShim.getChangeRange(oldSnapshotShim.scriptSnapshotShim);
-            if (encoded == null) {
-                return null;
-            }
-
-            var decoded: { span: { start: number; length: number; }; newLength: number; } = JSON.parse(encoded);
-            return createTextChangeRange(
-                createSpan(decoded.span.start, decoded.span.length), decoded.newLength);
-        }
-    }
-
-    export class LanguageServiceShimHostAdapter implements LanguageServiceHost {
-        private files: string[];
-        
-        constructor(private shimHost: LanguageServiceShimHost) {
-        }
-
-        public log(s: string): void {
-            this.shimHost.log(s);
-        }
-
-        public trace(s: string): void {
-            this.shimHost.trace(s);
-        }
-        
-        public error(s: string): void {
-            this.shimHost.error(s);
-        }
-
-        public getCompilationSettings(): CompilerOptions {
-            var settingsJson = this.shimHost.getCompilationSettings();
-            if (settingsJson == null || settingsJson == "") {
-                throw Error("LanguageServiceShimHostAdapter.getCompilationSettings: empty compilationSettings");
-                return null;
-            }
-            return <CompilerOptions>JSON.parse(settingsJson);
-        }
-
-        public getScriptFileNames(): string[] {
-            var encoded = this.shimHost.getScriptFileNames();
-            return this.files = JSON.parse(encoded);
-        }
-
-        public getScriptSnapshot(fileName: string): IScriptSnapshot {
-            // Shim the API changes for 1.5 release. This should be removed once
-            // TypeScript 1.5 has shipped.
-            if (this.files && this.files.indexOf(fileName) < 0) {
-                return undefined;
-            }
-            var scriptSnapshot = this.shimHost.getScriptSnapshot(fileName);
-            return scriptSnapshot && new ScriptSnapshotShimAdapter(scriptSnapshot);
-        }
-
-        public getScriptVersion(fileName: string): string {
-            return this.shimHost.getScriptVersion(fileName);
-        }
-
-        public getLocalizedDiagnosticMessages(): any {
-            var diagnosticMessagesJson = this.shimHost.getLocalizedDiagnosticMessages();
-            if (diagnosticMessagesJson == null || diagnosticMessagesJson == "") {
-                return null;
-            }
-
-            try {
-                return JSON.parse(diagnosticMessagesJson);
-            }
-            catch (e) {
-                this.log(e.description || "diagnosticMessages.generated.json has invalid JSON format");
-                return null;
-            }
-        }
-
-        public getCancellationToken(): CancellationToken {
-            return this.shimHost.getCancellationToken();
-        }
-
-        public getCurrentDirectory(): string {
-            return this.shimHost.getCurrentDirectory();
-        }
-
-        public getDefaultLibFileName(options: CompilerOptions): string {
-            return this.shimHost.getDefaultLibFileName(JSON.stringify(options));
-        }
-    }
-
-    function simpleForwardCall(logger: Logger, actionDescription: string, action: () => any): any {
-        logger.log(actionDescription);
-        var start = Date.now();
-        var result = action();
-        var end = Date.now();
-        logger.log(actionDescription + " completed in " + (end - start) + " msec");
-        if (typeof (result) === "string") {
-            var str = <string>result;
-            if (str.length > 128) {
-                str = str.substring(0, 128) + "...";
-            }
-            logger.log("  result.length=" + str.length + ", result='" + JSON.stringify(str) + "'");
-        }
-        return result;
-    }
-
-    function forwardJSONCall(logger: Logger, actionDescription: string, action: () => any): string {
-        try {
-            var result = simpleForwardCall(logger, actionDescription, action);
-            return JSON.stringify({ result: result });
-        }
-        catch (err) {
-            if (err instanceof OperationCanceledException) {
-                return JSON.stringify({ canceled: true });
-            }
-            logInternalError(logger, err);
-            err.description = actionDescription;
-            return JSON.stringify({ error: err });
-        }
-    }
-
-    class ShimBase implements Shim {
-        constructor(private factory: ShimFactory) {
-            factory.registerShim(this);
-        }
-        public dispose(dummy: any): void {
-            this.factory.unregisterShim(this);
-        }
-    }
-
-    class LanguageServiceShimObject extends ShimBase implements LanguageServiceShim {
-        private logger: Logger;
-
-        constructor(factory: ShimFactory,
-            private host: LanguageServiceShimHost,
-            public languageService: LanguageService) {
-            super(factory);
-            this.logger = this.host;
-        }
-
-        public forwardJSONCall(actionDescription: string, action: () => any): string {
-            return forwardJSONCall(this.logger, actionDescription, action);
-        }
-
-        /// DISPOSE
-
-        /**
-         * Ensure (almost) deterministic release of internal Javascript resources when
-         * some external native objects holds onto us (e.g. Com/Interop).
-         */
-        public dispose(dummy: any): void {
-            this.logger.log("dispose()");
-            this.languageService.dispose();
-            this.languageService = null;
-
-            // force a GC
-            if (debugObjectHost && debugObjectHost.CollectGarbage) {
-                debugObjectHost.CollectGarbage();
-                this.logger.log("CollectGarbage()");
-            }
-
-            this.logger = null;
-
-            super.dispose(dummy);
-        }
-
-        /// REFRESH
-
-        /**
-         * Update the list of scripts known to the compiler
-         */
-        public refresh(throwOnError: boolean): void {
-            this.forwardJSONCall(
-                "refresh(" + throwOnError + ")",
-                () => {
-                    return <any>null;
-                });
-        }
-
-        public cleanupSemanticCache(): void {
-            this.forwardJSONCall(
-                "cleanupSemanticCache()",
-                () => {
-                    this.languageService.cleanupSemanticCache();
-                    return <any>null;
-                });
-        }
-
-        private realizeDiagnostics(diagnostics: Diagnostic[]): { message: string; start: number; length: number; category: string; }[]{
-            var newLine = this.getNewLine();
-            return diagnostics.map(d => this.realizeDiagnostic(d, newLine));
-        }
-
-        private realizeDiagnostic(diagnostic: Diagnostic, newLine: string): { message: string; start: number; length: number; category: string; } {
-            return {
-                message: flattenDiagnosticMessageText(diagnostic.messageText, newLine),
-                start: diagnostic.start,
-                length: diagnostic.length,
-                /// TODO: no need for the tolowerCase call
-                category: DiagnosticCategory[diagnostic.category].toLowerCase(),
-                code: diagnostic.code
-            };
-        }
-
-        public getSyntacticClassifications(fileName: string, start: number, length: number): string {
-            return this.forwardJSONCall(
-                "getSyntacticClassifications('" + fileName + "', " + start + ", " + length + ")",
-                () => {
-                    var classifications = this.languageService.getSyntacticClassifications(fileName, createSpan(start, length));
-                    return classifications;
-                });
-        }
-
-        public getSemanticClassifications(fileName: string, start: number, length: number): string {
-            return this.forwardJSONCall(
-                "getSemanticClassifications('" + fileName + "', " + start + ", " + length + ")",
-                () => {
-                    var classifications = this.languageService.getSemanticClassifications(fileName, createSpan(start, length));
-                    return classifications;
-                });
-        }
-
-        private getNewLine(): string {
-            return this.host.getNewLine ? this.host.getNewLine() : "\r\n";
-        }
-
-        public getSyntacticDiagnostics(fileName: string): string {
-            return this.forwardJSONCall(
-                "getSyntacticDiagnostics('" + fileName + "')",
-                () => {
-                    var diagnostics = this.languageService.getSyntacticDiagnostics(fileName);
-                    return this.realizeDiagnostics(diagnostics);
-                });
-        }
-
-        public getSemanticDiagnostics(fileName: string): string {
-            return this.forwardJSONCall(
-                "getSemanticDiagnostics('" + fileName + "')",
-                () => {
-                    var diagnostics = this.languageService.getSemanticDiagnostics(fileName);
-                    return this.realizeDiagnostics(diagnostics);
-                });
-        }
-
-        public getCompilerOptionsDiagnostics(): string {
-            return this.forwardJSONCall(
-                "getCompilerOptionsDiagnostics()",
-                () => {
-                    var diagnostics = this.languageService.getCompilerOptionsDiagnostics();
-                    return this.realizeDiagnostics(diagnostics);
-                });
-        }
-
-        /// QUICKINFO
-
-        /**
-         * Computes a string representation of the type at the requested position
-         * in the active file.
-         */
-        public getQuickInfoAtPosition(fileName: string, position: number): string {
-            return this.forwardJSONCall(
-                "getQuickInfoAtPosition('" + fileName + "', " + position + ")",
-                () => {
-                    var quickInfo = this.languageService.getQuickInfoAtPosition(fileName, position);
-                    return quickInfo;
-                });
-        }
-
-
-        /// NAMEORDOTTEDNAMESPAN
-
-        /**
-         * Computes span information of the name or dotted name at the requested position
-         * in the active file.
-         */
-        public getNameOrDottedNameSpan(fileName: string, startPos: number, endPos: number): string {
-            return this.forwardJSONCall(
-                "getNameOrDottedNameSpan('" + fileName + "', " + startPos + ", " + endPos + ")",
-                () => {
-                    var spanInfo = this.languageService.getNameOrDottedNameSpan(fileName, startPos, endPos);
-                    return spanInfo;
-                });
-        }
-
-        /**
-         * STATEMENTSPAN
-         * Computes span information of statement at the requested position in the active file.
-         */
-        public getBreakpointStatementAtPosition(fileName: string, position: number): string {
-            return this.forwardJSONCall(
-                "getBreakpointStatementAtPosition('" + fileName + "', " + position + ")",
-                () => {
-                    var spanInfo = this.languageService.getBreakpointStatementAtPosition(fileName, position);
-                    return spanInfo;
-                });
-        }
-
-        /// SIGNATUREHELP
-
-        public getSignatureHelpItems(fileName: string, position: number): string {
-            return this.forwardJSONCall(
-                "getSignatureHelpItems('" + fileName + "', " + position + ")",
-                () => {
-                    var signatureInfo = this.languageService.getSignatureHelpItems(fileName, position);
-                    return signatureInfo;
-                });
-        }
-
-        /// GOTO DEFINITION
-
-        /**
-         * Computes the definition location and file for the symbol
-         * at the requested position. 
-         */
-        public getDefinitionAtPosition(fileName: string, position: number): string {
-            return this.forwardJSONCall(
-                "getDefinitionAtPosition('" + fileName + "', " + position + ")",
-                () => {
-                    return this.languageService.getDefinitionAtPosition(fileName, position);
-                });
-        }
-
-        public getRenameInfo(fileName: string, position: number): string {
-            return this.forwardJSONCall(
-                "getRenameInfo('" + fileName + "', " + position + ")",
-                () => {
-                    return this.languageService.getRenameInfo(fileName, position);
-                });
-        }
-
-        public findRenameLocations(fileName: string, position: number, findInStrings: boolean, findInComments: boolean): string {
-            return this.forwardJSONCall(
-                "findRenameLocations('" + fileName + "', " + position + ", " + findInStrings + ", " + findInComments + ")",
-                () => {
-                    return this.languageService.findRenameLocations(fileName, position, findInStrings, findInComments);
-                });
-        }
-
-        /// GET BRACE MATCHING
-        public getBraceMatchingAtPosition(fileName: string, position: number): string {
-            return this.forwardJSONCall(
-                "getBraceMatchingAtPosition('" + fileName + "', " + position + ")",
-                () => {
-                    var textRanges = this.languageService.getBraceMatchingAtPosition(fileName, position);
-                    return textRanges;
-                });
-        }
-
-        /// GET SMART INDENT
-        public getIndentationAtPosition(fileName: string, position: number, options: string /*Services.EditorOptions*/): string {
-            return this.forwardJSONCall(
-                "getIndentationAtPosition('" + fileName + "', " + position + ")",
-                () => {
-                    var localOptions: EditorOptions = JSON.parse(options);
-                    return this.languageService.getIndentationAtPosition(fileName, position, localOptions);
-                });
-        }
-
-        /// GET REFERENCES
-
-        /**
-         * Return references to a symbol at the requested position.
-         * References are separated by "\n".
-         * Each reference is a "fileindex min lim" sub-string.
-         */
-        public getReferencesAtPosition(fileName: string, position: number): string {
-            return this.forwardJSONCall(
-                "getReferencesAtPosition('" + fileName + "', " + position + ")",
-                () => {
-                    return this.languageService.getReferencesAtPosition(fileName, position);
-                });
-        }
-
-        public getOccurrencesAtPosition(fileName: string, position: number): string {
-            return this.forwardJSONCall(
-                "getOccurrencesAtPosition('" + fileName + "', " + position + ")",
-                () => {
-                    return this.languageService.getOccurrencesAtPosition(fileName, position);
-                });
-        }
-
-        /// COMPLETION LISTS
-
-        /**
-         * Get a string based representation of the completions 
-         * to provide at the given source position and providing a member completion 
-         * list if requested.
-         */
-        public getCompletionsAtPosition(fileName: string, position: number) {
-            return this.forwardJSONCall(
-                "getCompletionsAtPosition('" + fileName + "', " + position + ")",
-                () => {
-                    var completion = this.languageService.getCompletionsAtPosition(fileName, position);
-                    return completion;
-                });
-        }
-
-        /** Get a string based representation of a completion list entry details */
-        public getCompletionEntryDetails(fileName: string, position: number, entryName: string) {
-            return this.forwardJSONCall(
-                "getCompletionEntryDetails('" + fileName + "', " + position + ", " + entryName + ")",
-                () => {
-                    var details = this.languageService.getCompletionEntryDetails(fileName, position, entryName);
-                    return details;
-                });
-        }
-
-        public getFormattingEditsForRange(fileName: string, start: number, end: number, options: string/*Services.FormatCodeOptions*/): string {
-            return this.forwardJSONCall(
-                "getFormattingEditsForRange('" + fileName + "', " + start + ", " + end + ")",
-                () => {
-                    var localOptions: ts.FormatCodeOptions = JSON.parse(options);
-                    var edits = this.languageService.getFormattingEditsForRange(fileName, start, end, localOptions);
-                    return edits;
-                });
-        }
-
-        public getFormattingEditsForDocument(fileName: string, options: string/*Services.FormatCodeOptions*/): string {
-            return this.forwardJSONCall(
-                "getFormattingEditsForDocument('" + fileName + "')",
-                () => {
-                    var localOptions: ts.FormatCodeOptions = JSON.parse(options);
-                    var edits = this.languageService.getFormattingEditsForDocument(fileName, localOptions);
-                    return edits;
-                });
-        }
-
-        public getFormattingEditsAfterKeystroke(fileName: string, position: number, key: string, options: string/*Services.FormatCodeOptions*/): string {
-            return this.forwardJSONCall(
-                "getFormattingEditsAfterKeystroke('" + fileName + "', " + position + ", '" + key + "')",
-                () => {
-                    var localOptions: ts.FormatCodeOptions = JSON.parse(options);
-                    var edits = this.languageService.getFormattingEditsAfterKeystroke(fileName, position, key, localOptions);
-                    return edits;
-                });
-        }
-
-        /// NAVIGATE TO
-
-        /** Return a list of symbols that are interesting to navigate to */
-        public getNavigateToItems(searchValue: string, maxResultCount?: number): string {
-            return this.forwardJSONCall(
-                "getNavigateToItems('" + searchValue + "', " + maxResultCount+ ")",
-                () => {
-                    var items = this.languageService.getNavigateToItems(searchValue, maxResultCount);
-                    return items;
-                });
-        }
-
-        public getNavigationBarItems(fileName: string): string {
-            return this.forwardJSONCall(
-                "getNavigationBarItems('" + fileName + "')",
-                () => {
-                    var items = this.languageService.getNavigationBarItems(fileName);
-                    return items;
-                });
-        }
-
-        public getOutliningSpans(fileName: string): string {
-            return this.forwardJSONCall(
-                "getOutliningSpans('" + fileName + "')",
-                () => {
-                    var items = this.languageService.getOutliningSpans(fileName);
-                    return items;
-                });
-        }
-
-        public getTodoComments(fileName: string, descriptors: string): string {
-            return this.forwardJSONCall(
-                "getTodoComments('" + fileName + "')",
-                () => {
-                    var items = this.languageService.getTodoComments(fileName, JSON.parse(descriptors));
-                    return items;
-                });
-        }
-
-        /// Emit
-        public getEmitOutput(fileName: string): string {
-            return this.forwardJSONCall(
-                "getEmitOutput('" + fileName + "')",
-                () => {
-                    var output = this.languageService.getEmitOutput(fileName);
-                    // Shim the API changes for 1.5 release. This should be removed once
-                    // TypeScript 1.5 has shipped.
-                    (<any>output).emitOutputStatus = output.emitSkipped ? 1 : 0;
-                    return output;
-                });
-        }
-    }
-
-    class ClassifierShimObject extends ShimBase implements ClassifierShim {
-        public classifier: Classifier;
-
-        constructor(factory: ShimFactory) {
-            super(factory);
-            this.classifier = createClassifier();
-        }
-
-        /// COLORIZATION
-        public getClassificationsForLine(text: string, lexState: EndOfLineState, classifyKeywordsInGenerics?: boolean): string {
-            var classification = this.classifier.getClassificationsForLine(text, lexState, classifyKeywordsInGenerics);
-            var items = classification.entries;
-            var result = "";
-            for (var i = 0; i < items.length; i++) {
-                result += items[i].length + "\n";
-                result += items[i].classification + "\n";
-            }
-            result += classification.finalLexState;
-            return result;
-        }
-    }
-
-    class CoreServicesShimObject extends ShimBase implements CoreServicesShim {
-        constructor(factory: ShimFactory, public logger: Logger) {
-            super(factory);
-        }
-
-        private forwardJSONCall(actionDescription: string, action: () => any): any {
-            return forwardJSONCall(this.logger, actionDescription, action);
-        }
-
-        public getPreProcessedFileInfo(fileName: string, sourceTextSnapshot: IScriptSnapshot): string {
-            return this.forwardJSONCall(
-                "getPreProcessedFileInfo('" + fileName + "')",
-                () => {
-                    var result = preProcessFile(sourceTextSnapshot.getText(0, sourceTextSnapshot.getLength()));
-                    var convertResult = {
-                        referencedFiles: <IFileReference[]>[],
-                        importedFiles: <IFileReference[]>[],
-                        isLibFile: result.isLibFile
-                    };
-
-                    forEach(result.referencedFiles, refFile => {
-                        convertResult.referencedFiles.push({
-<<<<<<< HEAD
-                            path: normalizePath(refFile.filename),
-                            position: refFile.start,
-                            length: refFile.length
-=======
-                            path: normalizePath(refFile.fileName),
-                            position: refFile.pos,
-                            length: refFile.end - refFile.pos
->>>>>>> 11944be1
-                        });
-                    });
-
-                    forEach(result.importedFiles, importedFile => {
-                        convertResult.importedFiles.push({
-<<<<<<< HEAD
-                            path: normalizeSlashes(importedFile.filename),
-                            position: importedFile.start,
-                            length: importedFile.length
-=======
-                            path: normalizeSlashes(importedFile.fileName),
-                            position: importedFile.pos,
-                            length: importedFile.end - importedFile.pos
->>>>>>> 11944be1
-                        });
-                    });
-                    return convertResult;
-                });
-        }
-
-        public getDefaultCompilationSettings(): string {
-            return this.forwardJSONCall(
-                "getDefaultCompilationSettings()",
-                () => {
-                    return getDefaultCompilerOptions();
-                });
-        }
-    }
-
-    export class TypeScriptServicesFactory implements ShimFactory {
-        private _shims: Shim[] = [];
-        private documentRegistry: DocumentRegistry = createDocumentRegistry();
-
-        /*
-         * Returns script API version.
-         */
-        public getServicesVersion(): string {
-            return servicesVersion;
-        }
-
-        public createLanguageServiceShim(host: LanguageServiceShimHost): LanguageServiceShim {
-            try {
-                var hostAdapter = new LanguageServiceShimHostAdapter(host);
-                var languageService = createLanguageService(hostAdapter, this.documentRegistry);
-                return new LanguageServiceShimObject(this, host, languageService);
-            }
-            catch (err) {
-                logInternalError(host, err);
-                throw err;
-            }
-        }
-
-        public createClassifierShim(logger: Logger): ClassifierShim {
-            try {
-                return new ClassifierShimObject(this);
-            }
-            catch (err) {
-                logInternalError(logger, err);
-                throw err;
-            }
-        }
-
-        public createCoreServicesShim(logger: Logger): CoreServicesShim {
-            try {
-                return new CoreServicesShimObject(this, logger);
-            }
-            catch (err) {
-                logInternalError(logger, err);
-                throw err;
-            }
-        }
-
-        public close(): void {
-            // Forget all the registered shims
-            this._shims = [];
-            this.documentRegistry = createDocumentRegistry();
-        }
-
-        public registerShim(shim: Shim): void {
-            this._shims.push(shim);
-        }
-
-        public unregisterShim(shim: Shim): void {
-            for (var i = 0, n = this._shims.length; i < n; i++) {
-                if (this._shims[i] === shim) {
-                    delete this._shims[i];
-                    return;
-                }
-            }
-
-            throw new Error("Invalid operation");
-        }
-    }
-
-    // Here we expose the TypeScript services as an external module
-    // so that it may be consumed easily like a node module.
-    declare var module: any;
-    if (typeof module !== "undefined" && module.exports) {
-        module.exports = ts;
-    }
-}
-
-
-/// TODO: this is used by VS, clean this up on both sides of the interface
-module TypeScript.Services {
-    export var TypeScriptServicesFactory = ts.TypeScriptServicesFactory;
-}
+//
+// Copyright (c) Microsoft Corporation.  All rights reserved.
+// 
+// Licensed under the Apache License, Version 2.0 (the "License");
+// you may not use this file except in compliance with the License.
+// You may obtain a copy of the License at
+//   http://www.apache.org/licenses/LICENSE-2.0
+//
+// Unless required by applicable law or agreed to in writing, software
+// distributed under the License is distributed on an "AS IS" BASIS,
+// WITHOUT WARRANTIES OR CONDITIONS OF ANY KIND, either express or implied.
+// See the License for the specific language governing permissions and
+// limitations under the License.
+//
+
+/// <reference path='services.ts' />
+
+var debugObjectHost = (<any>this);
+
+module ts {
+    export interface ScriptSnapshotShim {
+        /** Gets a portion of the script snapshot specified by [start, end). */
+        getText(start: number, end: number): string;
+
+        /** Gets the length of this script snapshot. */
+        getLength(): number;
+
+        /**
+         * Returns a JSON-encoded value of the type:
+         *   { span: { start: number; length: number }; newLength: number }
+         *
+         * Or undefined value if there was no change.
+         */
+        getChangeRange(oldSnapshot: ScriptSnapshotShim): string;
+    }
+
+    export interface Logger {
+        log(s: string): void;
+        trace(s: string): void;
+        error(s: string): void;
+    }
+
+    /** Public interface of the host of a language service shim instance.*/
+    export interface LanguageServiceShimHost extends Logger {
+        getCompilationSettings(): string;
+
+        /** Returns a JSON-encoded value of the type: string[] */
+        getScriptFileNames(): string;
+        getScriptVersion(fileName: string): string;
+        getScriptSnapshot(fileName: string): ScriptSnapshotShim;
+        getLocalizedDiagnosticMessages(): string;
+        getCancellationToken(): CancellationToken;
+        getCurrentDirectory(): string;
+        getDefaultLibFileName(options: string): string;
+        getNewLine?(): string;
+    }
+
+    ///
+    /// Pre-processing
+    ///
+    // Note: This is being using by the host (VS) and is marshaled back and forth.
+    // When changing this make sure the changes are reflected in the managed side as well
+    export interface IFileReference {
+        path: string;
+        position: number;
+        length: number;
+    }
+
+    /** Public interface of a language service instance shim. */
+    export interface ShimFactory {
+        registerShim(shim: Shim): void;
+        unregisterShim(shim: Shim): void;
+    }
+
+    export interface Shim {
+        dispose(dummy: any): void;
+    }
+
+    export interface LanguageServiceShim extends Shim {
+        languageService: LanguageService;
+
+        dispose(dummy: any): void;
+
+        refresh(throwOnError: boolean): void;
+
+        cleanupSemanticCache(): void;
+
+        getSyntacticDiagnostics(fileName: string): string;
+        getSemanticDiagnostics(fileName: string): string;
+        getCompilerOptionsDiagnostics(): string;
+
+        getSyntacticClassifications(fileName: string, start: number, length: number): string;
+        getSemanticClassifications(fileName: string, start: number, length: number): string;
+
+        getCompletionsAtPosition(fileName: string, position: number): string;
+        getCompletionEntryDetails(fileName: string, position: number, entryName: string): string;
+
+        getQuickInfoAtPosition(fileName: string, position: number): string;
+
+        getNameOrDottedNameSpan(fileName: string, startPos: number, endPos: number): string;
+        getBreakpointStatementAtPosition(fileName: string, position: number): string;
+
+        getSignatureHelpItems(fileName: string, position: number): string;
+
+        /**
+         * Returns a JSON-encoded value of the type:
+         * { canRename: boolean, localizedErrorMessage: string, displayName: string, fullDisplayName: string, kind: string, kindModifiers: string, triggerSpan: { start; length } }
+         */
+        getRenameInfo(fileName: string, position: number): string;
+
+        /**
+         * Returns a JSON-encoded value of the type:
+         * { fileName: string, textSpan: { start: number, length: number } }[]
+         */
+        findRenameLocations(fileName: string, position: number, findInStrings: boolean, findInComments: boolean): string;
+
+        /**
+         * Returns a JSON-encoded value of the type:
+         * { fileName: string; textSpan: { start: number; length: number}; kind: string; name: string; containerKind: string; containerName: string }
+         *
+         * Or undefined value if no definition can be found.
+         */
+        getDefinitionAtPosition(fileName: string, position: number): string;
+
+        /**
+         * Returns a JSON-encoded value of the type:
+         * { fileName: string; textSpan: { start: number; length: number}; isWriteAccess: boolean }[]
+         */
+        getReferencesAtPosition(fileName: string, position: number): string;
+
+        /**
+         * Returns a JSON-encoded value of the type:
+         * { fileName: string; textSpan: { start: number; length: number}; isWriteAccess: boolean }[]
+         */
+        getOccurrencesAtPosition(fileName: string, position: number): string;
+
+        /**
+         * Returns a JSON-encoded value of the type:
+         * { name: string; kind: string; kindModifiers: string; containerName: string; containerKind: string; matchKind: string; fileName: string; textSpan: { start: number; length: number}; } [] = [];
+         */
+        getNavigateToItems(searchValue: string, maxResultCount?: number): string;
+
+        /**
+         * Returns a JSON-encoded value of the type:
+         * { text: string; kind: string; kindModifiers: string; bolded: boolean; grayed: boolean; indent: number; spans: { start: number; length: number; }[]; childItems: <recursive use of this type>[] } [] = [];
+         */
+        getNavigationBarItems(fileName: string): string;
+
+        /**
+         * Returns a JSON-encoded value of the type:
+         * { textSpan: { start: number, length: number }; hintSpan: { start: number, length: number }; bannerText: string; autoCollapse: boolean } [] = [];
+         */
+        getOutliningSpans(fileName: string): string;
+
+        getTodoComments(fileName: string, todoCommentDescriptors: string): string;
+
+        getBraceMatchingAtPosition(fileName: string, position: number): string;
+        getIndentationAtPosition(fileName: string, position: number, options: string/*Services.EditorOptions*/): string;
+
+        getFormattingEditsForRange(fileName: string, start: number, end: number, options: string/*Services.FormatCodeOptions*/): string;
+        getFormattingEditsForDocument(fileName: string, options: string/*Services.FormatCodeOptions*/): string;
+        getFormattingEditsAfterKeystroke(fileName: string, position: number, key: string, options: string/*Services.FormatCodeOptions*/): string;
+
+        getEmitOutput(fileName: string): string;
+    }
+
+    export interface ClassifierShim extends Shim {
+        getClassificationsForLine(text: string, lexState: EndOfLineState, syntacticClassifierAbsent?: boolean): string;
+    }
+
+    export interface CoreServicesShim extends Shim {
+        getPreProcessedFileInfo(fileName: string, sourceText: IScriptSnapshot): string;
+        getDefaultCompilationSettings(): string;
+    }
+
+    function logInternalError(logger: Logger, err: Error) {
+        logger.log("*INTERNAL ERROR* - Exception in typescript services: " + err.message);
+    }
+
+    class ScriptSnapshotShimAdapter implements IScriptSnapshot {
+        private lineStartPositions: number[] = null;
+
+        constructor(private scriptSnapshotShim: ScriptSnapshotShim) {
+        }
+
+        public getText(start: number, end: number): string {
+            return this.scriptSnapshotShim.getText(start, end);
+        }
+
+        public getLength(): number {
+            return this.scriptSnapshotShim.getLength();
+        }
+
+        public getChangeRange(oldSnapshot: IScriptSnapshot): TextChangeRange {
+            var oldSnapshotShim = <ScriptSnapshotShimAdapter>oldSnapshot;
+            var encoded = this.scriptSnapshotShim.getChangeRange(oldSnapshotShim.scriptSnapshotShim);
+            if (encoded == null) {
+                return null;
+            }
+
+            var decoded: { span: { start: number; length: number; }; newLength: number; } = JSON.parse(encoded);
+            return createTextChangeRange(
+                createSpan(decoded.span.start, decoded.span.length), decoded.newLength);
+        }
+    }
+
+    export class LanguageServiceShimHostAdapter implements LanguageServiceHost {
+        private files: string[];
+        
+        constructor(private shimHost: LanguageServiceShimHost) {
+        }
+
+        public log(s: string): void {
+            this.shimHost.log(s);
+        }
+
+        public trace(s: string): void {
+            this.shimHost.trace(s);
+        }
+        
+        public error(s: string): void {
+            this.shimHost.error(s);
+        }
+
+        public getCompilationSettings(): CompilerOptions {
+            var settingsJson = this.shimHost.getCompilationSettings();
+            if (settingsJson == null || settingsJson == "") {
+                throw Error("LanguageServiceShimHostAdapter.getCompilationSettings: empty compilationSettings");
+                return null;
+            }
+            return <CompilerOptions>JSON.parse(settingsJson);
+        }
+
+        public getScriptFileNames(): string[] {
+            var encoded = this.shimHost.getScriptFileNames();
+            return this.files = JSON.parse(encoded);
+        }
+
+        public getScriptSnapshot(fileName: string): IScriptSnapshot {
+            // Shim the API changes for 1.5 release. This should be removed once
+            // TypeScript 1.5 has shipped.
+            if (this.files && this.files.indexOf(fileName) < 0) {
+                return undefined;
+            }
+            var scriptSnapshot = this.shimHost.getScriptSnapshot(fileName);
+            return scriptSnapshot && new ScriptSnapshotShimAdapter(scriptSnapshot);
+        }
+
+        public getScriptVersion(fileName: string): string {
+            return this.shimHost.getScriptVersion(fileName);
+        }
+
+        public getLocalizedDiagnosticMessages(): any {
+            var diagnosticMessagesJson = this.shimHost.getLocalizedDiagnosticMessages();
+            if (diagnosticMessagesJson == null || diagnosticMessagesJson == "") {
+                return null;
+            }
+
+            try {
+                return JSON.parse(diagnosticMessagesJson);
+            }
+            catch (e) {
+                this.log(e.description || "diagnosticMessages.generated.json has invalid JSON format");
+                return null;
+            }
+        }
+
+        public getCancellationToken(): CancellationToken {
+            return this.shimHost.getCancellationToken();
+        }
+
+        public getCurrentDirectory(): string {
+            return this.shimHost.getCurrentDirectory();
+        }
+
+        public getDefaultLibFileName(options: CompilerOptions): string {
+            return this.shimHost.getDefaultLibFileName(JSON.stringify(options));
+        }
+    }
+
+    function simpleForwardCall(logger: Logger, actionDescription: string, action: () => any): any {
+        logger.log(actionDescription);
+        var start = Date.now();
+        var result = action();
+        var end = Date.now();
+        logger.log(actionDescription + " completed in " + (end - start) + " msec");
+        if (typeof (result) === "string") {
+            var str = <string>result;
+            if (str.length > 128) {
+                str = str.substring(0, 128) + "...";
+            }
+            logger.log("  result.length=" + str.length + ", result='" + JSON.stringify(str) + "'");
+        }
+        return result;
+    }
+
+    function forwardJSONCall(logger: Logger, actionDescription: string, action: () => any): string {
+        try {
+            var result = simpleForwardCall(logger, actionDescription, action);
+            return JSON.stringify({ result: result });
+        }
+        catch (err) {
+            if (err instanceof OperationCanceledException) {
+                return JSON.stringify({ canceled: true });
+            }
+            logInternalError(logger, err);
+            err.description = actionDescription;
+            return JSON.stringify({ error: err });
+        }
+    }
+
+    class ShimBase implements Shim {
+        constructor(private factory: ShimFactory) {
+            factory.registerShim(this);
+        }
+        public dispose(dummy: any): void {
+            this.factory.unregisterShim(this);
+        }
+    }
+
+    class LanguageServiceShimObject extends ShimBase implements LanguageServiceShim {
+        private logger: Logger;
+
+        constructor(factory: ShimFactory,
+            private host: LanguageServiceShimHost,
+            public languageService: LanguageService) {
+            super(factory);
+            this.logger = this.host;
+        }
+
+        public forwardJSONCall(actionDescription: string, action: () => any): string {
+            return forwardJSONCall(this.logger, actionDescription, action);
+        }
+
+        /// DISPOSE
+
+        /**
+         * Ensure (almost) deterministic release of internal Javascript resources when
+         * some external native objects holds onto us (e.g. Com/Interop).
+         */
+        public dispose(dummy: any): void {
+            this.logger.log("dispose()");
+            this.languageService.dispose();
+            this.languageService = null;
+
+            // force a GC
+            if (debugObjectHost && debugObjectHost.CollectGarbage) {
+                debugObjectHost.CollectGarbage();
+                this.logger.log("CollectGarbage()");
+            }
+
+            this.logger = null;
+
+            super.dispose(dummy);
+        }
+
+        /// REFRESH
+
+        /**
+         * Update the list of scripts known to the compiler
+         */
+        public refresh(throwOnError: boolean): void {
+            this.forwardJSONCall(
+                "refresh(" + throwOnError + ")",
+                () => {
+                    return <any>null;
+                });
+        }
+
+        public cleanupSemanticCache(): void {
+            this.forwardJSONCall(
+                "cleanupSemanticCache()",
+                () => {
+                    this.languageService.cleanupSemanticCache();
+                    return <any>null;
+                });
+        }
+
+        private realizeDiagnostics(diagnostics: Diagnostic[]): { message: string; start: number; length: number; category: string; }[]{
+            var newLine = this.getNewLine();
+            return diagnostics.map(d => this.realizeDiagnostic(d, newLine));
+        }
+
+        private realizeDiagnostic(diagnostic: Diagnostic, newLine: string): { message: string; start: number; length: number; category: string; } {
+            return {
+                message: flattenDiagnosticMessageText(diagnostic.messageText, newLine),
+                start: diagnostic.start,
+                length: diagnostic.length,
+                /// TODO: no need for the tolowerCase call
+                category: DiagnosticCategory[diagnostic.category].toLowerCase(),
+                code: diagnostic.code
+            };
+        }
+
+        public getSyntacticClassifications(fileName: string, start: number, length: number): string {
+            return this.forwardJSONCall(
+                "getSyntacticClassifications('" + fileName + "', " + start + ", " + length + ")",
+                () => {
+                    var classifications = this.languageService.getSyntacticClassifications(fileName, createSpan(start, length));
+                    return classifications;
+                });
+        }
+
+        public getSemanticClassifications(fileName: string, start: number, length: number): string {
+            return this.forwardJSONCall(
+                "getSemanticClassifications('" + fileName + "', " + start + ", " + length + ")",
+                () => {
+                    var classifications = this.languageService.getSemanticClassifications(fileName, createSpan(start, length));
+                    return classifications;
+                });
+        }
+
+        private getNewLine(): string {
+            return this.host.getNewLine ? this.host.getNewLine() : "\r\n";
+        }
+
+        public getSyntacticDiagnostics(fileName: string): string {
+            return this.forwardJSONCall(
+                "getSyntacticDiagnostics('" + fileName + "')",
+                () => {
+                    var diagnostics = this.languageService.getSyntacticDiagnostics(fileName);
+                    return this.realizeDiagnostics(diagnostics);
+                });
+        }
+
+        public getSemanticDiagnostics(fileName: string): string {
+            return this.forwardJSONCall(
+                "getSemanticDiagnostics('" + fileName + "')",
+                () => {
+                    var diagnostics = this.languageService.getSemanticDiagnostics(fileName);
+                    return this.realizeDiagnostics(diagnostics);
+                });
+        }
+
+        public getCompilerOptionsDiagnostics(): string {
+            return this.forwardJSONCall(
+                "getCompilerOptionsDiagnostics()",
+                () => {
+                    var diagnostics = this.languageService.getCompilerOptionsDiagnostics();
+                    return this.realizeDiagnostics(diagnostics);
+                });
+        }
+
+        /// QUICKINFO
+
+        /**
+         * Computes a string representation of the type at the requested position
+         * in the active file.
+         */
+        public getQuickInfoAtPosition(fileName: string, position: number): string {
+            return this.forwardJSONCall(
+                "getQuickInfoAtPosition('" + fileName + "', " + position + ")",
+                () => {
+                    var quickInfo = this.languageService.getQuickInfoAtPosition(fileName, position);
+                    return quickInfo;
+                });
+        }
+
+
+        /// NAMEORDOTTEDNAMESPAN
+
+        /**
+         * Computes span information of the name or dotted name at the requested position
+         * in the active file.
+         */
+        public getNameOrDottedNameSpan(fileName: string, startPos: number, endPos: number): string {
+            return this.forwardJSONCall(
+                "getNameOrDottedNameSpan('" + fileName + "', " + startPos + ", " + endPos + ")",
+                () => {
+                    var spanInfo = this.languageService.getNameOrDottedNameSpan(fileName, startPos, endPos);
+                    return spanInfo;
+                });
+        }
+
+        /**
+         * STATEMENTSPAN
+         * Computes span information of statement at the requested position in the active file.
+         */
+        public getBreakpointStatementAtPosition(fileName: string, position: number): string {
+            return this.forwardJSONCall(
+                "getBreakpointStatementAtPosition('" + fileName + "', " + position + ")",
+                () => {
+                    var spanInfo = this.languageService.getBreakpointStatementAtPosition(fileName, position);
+                    return spanInfo;
+                });
+        }
+
+        /// SIGNATUREHELP
+
+        public getSignatureHelpItems(fileName: string, position: number): string {
+            return this.forwardJSONCall(
+                "getSignatureHelpItems('" + fileName + "', " + position + ")",
+                () => {
+                    var signatureInfo = this.languageService.getSignatureHelpItems(fileName, position);
+                    return signatureInfo;
+                });
+        }
+
+        /// GOTO DEFINITION
+
+        /**
+         * Computes the definition location and file for the symbol
+         * at the requested position. 
+         */
+        public getDefinitionAtPosition(fileName: string, position: number): string {
+            return this.forwardJSONCall(
+                "getDefinitionAtPosition('" + fileName + "', " + position + ")",
+                () => {
+                    return this.languageService.getDefinitionAtPosition(fileName, position);
+                });
+        }
+
+        public getRenameInfo(fileName: string, position: number): string {
+            return this.forwardJSONCall(
+                "getRenameInfo('" + fileName + "', " + position + ")",
+                () => {
+                    return this.languageService.getRenameInfo(fileName, position);
+                });
+        }
+
+        public findRenameLocations(fileName: string, position: number, findInStrings: boolean, findInComments: boolean): string {
+            return this.forwardJSONCall(
+                "findRenameLocations('" + fileName + "', " + position + ", " + findInStrings + ", " + findInComments + ")",
+                () => {
+                    return this.languageService.findRenameLocations(fileName, position, findInStrings, findInComments);
+                });
+        }
+
+        /// GET BRACE MATCHING
+        public getBraceMatchingAtPosition(fileName: string, position: number): string {
+            return this.forwardJSONCall(
+                "getBraceMatchingAtPosition('" + fileName + "', " + position + ")",
+                () => {
+                    var textRanges = this.languageService.getBraceMatchingAtPosition(fileName, position);
+                    return textRanges;
+                });
+        }
+
+        /// GET SMART INDENT
+        public getIndentationAtPosition(fileName: string, position: number, options: string /*Services.EditorOptions*/): string {
+            return this.forwardJSONCall(
+                "getIndentationAtPosition('" + fileName + "', " + position + ")",
+                () => {
+                    var localOptions: EditorOptions = JSON.parse(options);
+                    return this.languageService.getIndentationAtPosition(fileName, position, localOptions);
+                });
+        }
+
+        /// GET REFERENCES
+
+        /**
+         * Return references to a symbol at the requested position.
+         * References are separated by "\n".
+         * Each reference is a "fileindex min lim" sub-string.
+         */
+        public getReferencesAtPosition(fileName: string, position: number): string {
+            return this.forwardJSONCall(
+                "getReferencesAtPosition('" + fileName + "', " + position + ")",
+                () => {
+                    return this.languageService.getReferencesAtPosition(fileName, position);
+                });
+        }
+
+        public getOccurrencesAtPosition(fileName: string, position: number): string {
+            return this.forwardJSONCall(
+                "getOccurrencesAtPosition('" + fileName + "', " + position + ")",
+                () => {
+                    return this.languageService.getOccurrencesAtPosition(fileName, position);
+                });
+        }
+
+        /// COMPLETION LISTS
+
+        /**
+         * Get a string based representation of the completions 
+         * to provide at the given source position and providing a member completion 
+         * list if requested.
+         */
+        public getCompletionsAtPosition(fileName: string, position: number) {
+            return this.forwardJSONCall(
+                "getCompletionsAtPosition('" + fileName + "', " + position + ")",
+                () => {
+                    var completion = this.languageService.getCompletionsAtPosition(fileName, position);
+                    return completion;
+                });
+        }
+
+        /** Get a string based representation of a completion list entry details */
+        public getCompletionEntryDetails(fileName: string, position: number, entryName: string) {
+            return this.forwardJSONCall(
+                "getCompletionEntryDetails('" + fileName + "', " + position + ", " + entryName + ")",
+                () => {
+                    var details = this.languageService.getCompletionEntryDetails(fileName, position, entryName);
+                    return details;
+                });
+        }
+
+        public getFormattingEditsForRange(fileName: string, start: number, end: number, options: string/*Services.FormatCodeOptions*/): string {
+            return this.forwardJSONCall(
+                "getFormattingEditsForRange('" + fileName + "', " + start + ", " + end + ")",
+                () => {
+                    var localOptions: ts.FormatCodeOptions = JSON.parse(options);
+                    var edits = this.languageService.getFormattingEditsForRange(fileName, start, end, localOptions);
+                    return edits;
+                });
+        }
+
+        public getFormattingEditsForDocument(fileName: string, options: string/*Services.FormatCodeOptions*/): string {
+            return this.forwardJSONCall(
+                "getFormattingEditsForDocument('" + fileName + "')",
+                () => {
+                    var localOptions: ts.FormatCodeOptions = JSON.parse(options);
+                    var edits = this.languageService.getFormattingEditsForDocument(fileName, localOptions);
+                    return edits;
+                });
+        }
+
+        public getFormattingEditsAfterKeystroke(fileName: string, position: number, key: string, options: string/*Services.FormatCodeOptions*/): string {
+            return this.forwardJSONCall(
+                "getFormattingEditsAfterKeystroke('" + fileName + "', " + position + ", '" + key + "')",
+                () => {
+                    var localOptions: ts.FormatCodeOptions = JSON.parse(options);
+                    var edits = this.languageService.getFormattingEditsAfterKeystroke(fileName, position, key, localOptions);
+                    return edits;
+                });
+        }
+
+        /// NAVIGATE TO
+
+        /** Return a list of symbols that are interesting to navigate to */
+        public getNavigateToItems(searchValue: string, maxResultCount?: number): string {
+            return this.forwardJSONCall(
+                "getNavigateToItems('" + searchValue + "', " + maxResultCount+ ")",
+                () => {
+                    var items = this.languageService.getNavigateToItems(searchValue, maxResultCount);
+                    return items;
+                });
+        }
+
+        public getNavigationBarItems(fileName: string): string {
+            return this.forwardJSONCall(
+                "getNavigationBarItems('" + fileName + "')",
+                () => {
+                    var items = this.languageService.getNavigationBarItems(fileName);
+                    return items;
+                });
+        }
+
+        public getOutliningSpans(fileName: string): string {
+            return this.forwardJSONCall(
+                "getOutliningSpans('" + fileName + "')",
+                () => {
+                    var items = this.languageService.getOutliningSpans(fileName);
+                    return items;
+                });
+        }
+
+        public getTodoComments(fileName: string, descriptors: string): string {
+            return this.forwardJSONCall(
+                "getTodoComments('" + fileName + "')",
+                () => {
+                    var items = this.languageService.getTodoComments(fileName, JSON.parse(descriptors));
+                    return items;
+                });
+        }
+
+        /// Emit
+        public getEmitOutput(fileName: string): string {
+            return this.forwardJSONCall(
+                "getEmitOutput('" + fileName + "')",
+                () => {
+                    var output = this.languageService.getEmitOutput(fileName);
+                    // Shim the API changes for 1.5 release. This should be removed once
+                    // TypeScript 1.5 has shipped.
+                    (<any>output).emitOutputStatus = output.emitSkipped ? 1 : 0;
+                    return output;
+                });
+        }
+    }
+
+    class ClassifierShimObject extends ShimBase implements ClassifierShim {
+        public classifier: Classifier;
+
+        constructor(factory: ShimFactory) {
+            super(factory);
+            this.classifier = createClassifier();
+        }
+
+        /// COLORIZATION
+        public getClassificationsForLine(text: string, lexState: EndOfLineState, classifyKeywordsInGenerics?: boolean): string {
+            var classification = this.classifier.getClassificationsForLine(text, lexState, classifyKeywordsInGenerics);
+            var items = classification.entries;
+            var result = "";
+            for (var i = 0; i < items.length; i++) {
+                result += items[i].length + "\n";
+                result += items[i].classification + "\n";
+            }
+            result += classification.finalLexState;
+            return result;
+        }
+    }
+
+    class CoreServicesShimObject extends ShimBase implements CoreServicesShim {
+        constructor(factory: ShimFactory, public logger: Logger) {
+            super(factory);
+        }
+
+        private forwardJSONCall(actionDescription: string, action: () => any): any {
+            return forwardJSONCall(this.logger, actionDescription, action);
+        }
+
+        public getPreProcessedFileInfo(fileName: string, sourceTextSnapshot: IScriptSnapshot): string {
+            return this.forwardJSONCall(
+                "getPreProcessedFileInfo('" + fileName + "')",
+                () => {
+                    var result = preProcessFile(sourceTextSnapshot.getText(0, sourceTextSnapshot.getLength()));
+                    var convertResult = {
+                        referencedFiles: <IFileReference[]>[],
+                        importedFiles: <IFileReference[]>[],
+                        isLibFile: result.isLibFile
+                    };
+
+                    forEach(result.referencedFiles, refFile => {
+                        convertResult.referencedFiles.push({
+                            path: normalizePath(refFile.fileName),
+                            position: refFile.start,
+                            length: refFile.length
+                        });
+                    });
+
+                    forEach(result.importedFiles, importedFile => {
+                        convertResult.importedFiles.push({
+                            path: normalizeSlashes(importedFile.fileName),
+                            position: importedFile.start,
+                            length: importedFile.length
+                        });
+                    });
+                    return convertResult;
+                });
+        }
+
+        public getDefaultCompilationSettings(): string {
+            return this.forwardJSONCall(
+                "getDefaultCompilationSettings()",
+                () => {
+                    return getDefaultCompilerOptions();
+                });
+        }
+    }
+
+    export class TypeScriptServicesFactory implements ShimFactory {
+        private _shims: Shim[] = [];
+        private documentRegistry: DocumentRegistry = createDocumentRegistry();
+
+        /*
+         * Returns script API version.
+         */
+        public getServicesVersion(): string {
+            return servicesVersion;
+        }
+
+        public createLanguageServiceShim(host: LanguageServiceShimHost): LanguageServiceShim {
+            try {
+                var hostAdapter = new LanguageServiceShimHostAdapter(host);
+                var languageService = createLanguageService(hostAdapter, this.documentRegistry);
+                return new LanguageServiceShimObject(this, host, languageService);
+            }
+            catch (err) {
+                logInternalError(host, err);
+                throw err;
+            }
+        }
+
+        public createClassifierShim(logger: Logger): ClassifierShim {
+            try {
+                return new ClassifierShimObject(this);
+            }
+            catch (err) {
+                logInternalError(logger, err);
+                throw err;
+            }
+        }
+
+        public createCoreServicesShim(logger: Logger): CoreServicesShim {
+            try {
+                return new CoreServicesShimObject(this, logger);
+            }
+            catch (err) {
+                logInternalError(logger, err);
+                throw err;
+            }
+        }
+
+        public close(): void {
+            // Forget all the registered shims
+            this._shims = [];
+            this.documentRegistry = createDocumentRegistry();
+        }
+
+        public registerShim(shim: Shim): void {
+            this._shims.push(shim);
+        }
+
+        public unregisterShim(shim: Shim): void {
+            for (var i = 0, n = this._shims.length; i < n; i++) {
+                if (this._shims[i] === shim) {
+                    delete this._shims[i];
+                    return;
+                }
+            }
+
+            throw new Error("Invalid operation");
+        }
+    }
+
+    // Here we expose the TypeScript services as an external module
+    // so that it may be consumed easily like a node module.
+    declare var module: any;
+    if (typeof module !== "undefined" && module.exports) {
+        module.exports = ts;
+    }
+}
+
+
+/// TODO: this is used by VS, clean this up on both sides of the interface
+module TypeScript.Services {
+    export var TypeScriptServicesFactory = ts.TypeScriptServicesFactory;
+}