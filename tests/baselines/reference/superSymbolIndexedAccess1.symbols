--- conflicted
+++ resolved
@@ -1,35 +1,29 @@
-=== tests/cases/conformance/expressions/superPropertyAccess/superSymbolIndexedAccess1.ts ===
-var symbol = Symbol.for('myThing');
->symbol : Symbol(symbol, Decl(superSymbolIndexedAccess1.ts, 0, 3))
-<<<<<<< HEAD
->Symbol.for : Symbol(SymbolConstructor.for, Decl(lib.d.ts, 1254, 42))
->Symbol : Symbol(Symbol, Decl(lib.d.ts, 1232, 52), Decl(lib.d.ts, 1338, 11))
->for : Symbol(SymbolConstructor.for, Decl(lib.d.ts, 1254, 42))
-=======
->Symbol.for : Symbol(SymbolConstructor.for, Decl(lib.d.ts, 3861, 42))
->Symbol : Symbol(Symbol, Decl(lib.d.ts, 3839, 102), Decl(lib.d.ts, 3945, 11))
->for : Symbol(SymbolConstructor.for, Decl(lib.d.ts, 3861, 42))
->>>>>>> dc5885d4
-
-class Foo {
->Foo : Symbol(Foo, Decl(superSymbolIndexedAccess1.ts, 0, 35))
-
-    [symbol]() {
->symbol : Symbol(symbol, Decl(superSymbolIndexedAccess1.ts, 0, 3))
-
-        return 0;
-    }
-}
-
-class Bar extends Foo {
->Bar : Symbol(Bar, Decl(superSymbolIndexedAccess1.ts, 6, 1))
->Foo : Symbol(Foo, Decl(superSymbolIndexedAccess1.ts, 0, 35))
-
-    [symbol]() {
->symbol : Symbol(symbol, Decl(superSymbolIndexedAccess1.ts, 0, 3))
-
-        return super[symbol]();
->super : Symbol(Foo, Decl(superSymbolIndexedAccess1.ts, 0, 35))
->symbol : Symbol(symbol, Decl(superSymbolIndexedAccess1.ts, 0, 3))
-    }
-}
+=== tests/cases/conformance/expressions/superPropertyAccess/superSymbolIndexedAccess1.ts ===
+var symbol = Symbol.for('myThing');
+>symbol : Symbol(symbol, Decl(superSymbolIndexedAccess1.ts, 0, 3))
+>Symbol.for : Symbol(SymbolConstructor.for, Decl(lib.d.ts, 3895, 42))
+>Symbol : Symbol(Symbol, Decl(lib.d.ts, 3873, 52), Decl(lib.d.ts, 3979, 11))
+>for : Symbol(SymbolConstructor.for, Decl(lib.d.ts, 3895, 42))
+
+class Foo {
+>Foo : Symbol(Foo, Decl(superSymbolIndexedAccess1.ts, 0, 35))
+
+    [symbol]() {
+>symbol : Symbol(symbol, Decl(superSymbolIndexedAccess1.ts, 0, 3))
+
+        return 0;
+    }
+}
+
+class Bar extends Foo {
+>Bar : Symbol(Bar, Decl(superSymbolIndexedAccess1.ts, 6, 1))
+>Foo : Symbol(Foo, Decl(superSymbolIndexedAccess1.ts, 0, 35))
+
+    [symbol]() {
+>symbol : Symbol(symbol, Decl(superSymbolIndexedAccess1.ts, 0, 3))
+
+        return super[symbol]();
+>super : Symbol(Foo, Decl(superSymbolIndexedAccess1.ts, 0, 35))
+>symbol : Symbol(symbol, Decl(superSymbolIndexedAccess1.ts, 0, 3))
+    }
+}