--- conflicted
+++ resolved
@@ -1,23 +1,19 @@
-=== tests/cases/conformance/es6/yieldExpressions/generatorTypeCheck17.ts ===
-class Foo { x: number }
->Foo : Symbol(Foo, Decl(generatorTypeCheck17.ts, 0, 0))
->x : Symbol(x, Decl(generatorTypeCheck17.ts, 0, 11))
-
-class Bar extends Foo { y: string }
->Bar : Symbol(Bar, Decl(generatorTypeCheck17.ts, 0, 23))
->Foo : Symbol(Foo, Decl(generatorTypeCheck17.ts, 0, 0))
->y : Symbol(y, Decl(generatorTypeCheck17.ts, 1, 23))
-
-function* g(): IterableIterator<Foo> {
->g : Symbol(g, Decl(generatorTypeCheck17.ts, 1, 35))
-<<<<<<< HEAD
->IterableIterator : Symbol(IterableIterator, Decl(lib.d.ts, 4371, 1))
-=======
->IterableIterator : Symbol(IterableIterator, Decl(lib.d.ts, 4373, 1))
->>>>>>> 425ad026
->Foo : Symbol(Foo, Decl(generatorTypeCheck17.ts, 0, 0))
-
-    yield;
-    yield new Bar;
->Bar : Symbol(Bar, Decl(generatorTypeCheck17.ts, 0, 23))
-}
+=== tests/cases/conformance/es6/yieldExpressions/generatorTypeCheck17.ts ===
+class Foo { x: number }
+>Foo : Symbol(Foo, Decl(generatorTypeCheck17.ts, 0, 0))
+>x : Symbol(x, Decl(generatorTypeCheck17.ts, 0, 11))
+
+class Bar extends Foo { y: string }
+>Bar : Symbol(Bar, Decl(generatorTypeCheck17.ts, 0, 23))
+>Foo : Symbol(Foo, Decl(generatorTypeCheck17.ts, 0, 0))
+>y : Symbol(y, Decl(generatorTypeCheck17.ts, 1, 23))
+
+function* g(): IterableIterator<Foo> {
+>g : Symbol(g, Decl(generatorTypeCheck17.ts, 1, 35))
+>IterableIterator : Symbol(IterableIterator, Decl(lib.d.ts, 4406, 1))
+>Foo : Symbol(Foo, Decl(generatorTypeCheck17.ts, 0, 0))
+
+    yield;
+    yield new Bar;
+>Bar : Symbol(Bar, Decl(generatorTypeCheck17.ts, 0, 23))
+}