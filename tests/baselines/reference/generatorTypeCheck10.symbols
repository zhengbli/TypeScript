--- conflicted
+++ resolved
@@ -1,11 +1,7 @@
-=== tests/cases/conformance/es6/yieldExpressions/generatorTypeCheck10.ts ===
-function* g(): IterableIterator<any> {
->g : Symbol(g, Decl(generatorTypeCheck10.ts, 0, 0))
-<<<<<<< HEAD
->IterableIterator : Symbol(IterableIterator, Decl(lib.d.ts, 1718, 1))
-=======
->IterableIterator : Symbol(IterableIterator, Decl(lib.d.ts, 4337, 1))
->>>>>>> dc5885d4
-
-    return;
-}
+=== tests/cases/conformance/es6/yieldExpressions/generatorTypeCheck10.ts ===
+function* g(): IterableIterator<any> {
+>g : Symbol(g, Decl(generatorTypeCheck10.ts, 0, 0))
+>IterableIterator : Symbol(IterableIterator, Decl(lib.d.ts, 4371, 1))
+
+    return;
+}