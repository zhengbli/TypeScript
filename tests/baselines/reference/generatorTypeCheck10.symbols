--- conflicted
+++ resolved
@@ -1,11 +1,7 @@
-=== tests/cases/conformance/es6/yieldExpressions/generatorTypeCheck10.ts ===
-function* g(): IterableIterator<any> {
->g : Symbol(g, Decl(generatorTypeCheck10.ts, 0, 0))
-<<<<<<< HEAD
->IterableIterator : Symbol(IterableIterator, Decl(lib.d.ts, 4371, 1))
-=======
->IterableIterator : Symbol(IterableIterator, Decl(lib.d.ts, 4373, 1))
->>>>>>> 425ad026
-
-    return;
-}
+=== tests/cases/conformance/es6/yieldExpressions/generatorTypeCheck10.ts ===
+function* g(): IterableIterator<any> {
+>g : Symbol(g, Decl(generatorTypeCheck10.ts, 0, 0))
+>IterableIterator : Symbol(IterableIterator, Decl(lib.d.ts, 4406, 1))
+
+    return;
+}