=== tests/cases/conformance/es6/spread/iteratorSpreadInCall11.ts ===
foo(...new SymbolIterator);
>foo : Symbol(foo, Decl(iteratorSpreadInCall11.ts, 0, 27))
>SymbolIterator : Symbol(SymbolIterator, Decl(iteratorSpreadInCall11.ts, 2, 42))

function foo<T>(...s: T[]) { return s[0] }
>foo : Symbol(foo, Decl(iteratorSpreadInCall11.ts, 0, 27))
>T : Symbol(T, Decl(iteratorSpreadInCall11.ts, 2, 13))
>s : Symbol(s, Decl(iteratorSpreadInCall11.ts, 2, 16))
>T : Symbol(T, Decl(iteratorSpreadInCall11.ts, 2, 13))
>s : Symbol(s, Decl(iteratorSpreadInCall11.ts, 2, 16))

class SymbolIterator {
>SymbolIterator : Symbol(SymbolIterator, Decl(iteratorSpreadInCall11.ts, 2, 42))

    next() {
>next : Symbol(next, Decl(iteratorSpreadInCall11.ts, 4, 22))

        return {
            value: Symbol(),
>value : Symbol(value, Decl(iteratorSpreadInCall11.ts, 6, 16))
<<<<<<< HEAD
>Symbol : Symbol(Symbol, Decl(lib.d.ts, 1232, 52), Decl(lib.d.ts, 1338, 11))
=======
>Symbol : Symbol(Symbol, Decl(lib.d.ts, 3839, 102), Decl(lib.d.ts, 3945, 11))
>>>>>>> dc5885d4

            done: false
>done : Symbol(done, Decl(iteratorSpreadInCall11.ts, 7, 28))

        };
    }

    [Symbol.iterator]() {
<<<<<<< HEAD
>Symbol.iterator : Symbol(SymbolConstructor.iterator, Decl(lib.d.ts, 1282, 31))
>Symbol : Symbol(Symbol, Decl(lib.d.ts, 1232, 52), Decl(lib.d.ts, 1338, 11))
>iterator : Symbol(SymbolConstructor.iterator, Decl(lib.d.ts, 1282, 31))
=======
>Symbol.iterator : Symbol(SymbolConstructor.iterator, Decl(lib.d.ts, 3889, 31))
>Symbol : Symbol(Symbol, Decl(lib.d.ts, 3839, 102), Decl(lib.d.ts, 3945, 11))
>iterator : Symbol(SymbolConstructor.iterator, Decl(lib.d.ts, 3889, 31))
>>>>>>> dc5885d4

        return this;
>this : Symbol(SymbolIterator, Decl(iteratorSpreadInCall11.ts, 2, 42))
    }
}
<|MERGE_RESOLUTION|>--- conflicted
+++ resolved
@@ -1,48 +1,38 @@
-=== tests/cases/conformance/es6/spread/iteratorSpreadInCall11.ts ===
-foo(...new SymbolIterator);
->foo : Symbol(foo, Decl(iteratorSpreadInCall11.ts, 0, 27))
->SymbolIterator : Symbol(SymbolIterator, Decl(iteratorSpreadInCall11.ts, 2, 42))
-
-function foo<T>(...s: T[]) { return s[0] }
->foo : Symbol(foo, Decl(iteratorSpreadInCall11.ts, 0, 27))
->T : Symbol(T, Decl(iteratorSpreadInCall11.ts, 2, 13))
->s : Symbol(s, Decl(iteratorSpreadInCall11.ts, 2, 16))
->T : Symbol(T, Decl(iteratorSpreadInCall11.ts, 2, 13))
->s : Symbol(s, Decl(iteratorSpreadInCall11.ts, 2, 16))
-
-class SymbolIterator {
->SymbolIterator : Symbol(SymbolIterator, Decl(iteratorSpreadInCall11.ts, 2, 42))
-
-    next() {
->next : Symbol(next, Decl(iteratorSpreadInCall11.ts, 4, 22))
-
-        return {
-            value: Symbol(),
->value : Symbol(value, Decl(iteratorSpreadInCall11.ts, 6, 16))
-<<<<<<< HEAD
->Symbol : Symbol(Symbol, Decl(lib.d.ts, 1232, 52), Decl(lib.d.ts, 1338, 11))
-=======
->Symbol : Symbol(Symbol, Decl(lib.d.ts, 3839, 102), Decl(lib.d.ts, 3945, 11))
->>>>>>> dc5885d4
-
-            done: false
->done : Symbol(done, Decl(iteratorSpreadInCall11.ts, 7, 28))
-
-        };
-    }
-
-    [Symbol.iterator]() {
-<<<<<<< HEAD
->Symbol.iterator : Symbol(SymbolConstructor.iterator, Decl(lib.d.ts, 1282, 31))
->Symbol : Symbol(Symbol, Decl(lib.d.ts, 1232, 52), Decl(lib.d.ts, 1338, 11))
->iterator : Symbol(SymbolConstructor.iterator, Decl(lib.d.ts, 1282, 31))
-=======
->Symbol.iterator : Symbol(SymbolConstructor.iterator, Decl(lib.d.ts, 3889, 31))
->Symbol : Symbol(Symbol, Decl(lib.d.ts, 3839, 102), Decl(lib.d.ts, 3945, 11))
->iterator : Symbol(SymbolConstructor.iterator, Decl(lib.d.ts, 3889, 31))
->>>>>>> dc5885d4
-
-        return this;
->this : Symbol(SymbolIterator, Decl(iteratorSpreadInCall11.ts, 2, 42))
-    }
-}
+=== tests/cases/conformance/es6/spread/iteratorSpreadInCall11.ts ===
+foo(...new SymbolIterator);
+>foo : Symbol(foo, Decl(iteratorSpreadInCall11.ts, 0, 27))
+>SymbolIterator : Symbol(SymbolIterator, Decl(iteratorSpreadInCall11.ts, 2, 42))
+
+function foo<T>(...s: T[]) { return s[0] }
+>foo : Symbol(foo, Decl(iteratorSpreadInCall11.ts, 0, 27))
+>T : Symbol(T, Decl(iteratorSpreadInCall11.ts, 2, 13))
+>s : Symbol(s, Decl(iteratorSpreadInCall11.ts, 2, 16))
+>T : Symbol(T, Decl(iteratorSpreadInCall11.ts, 2, 13))
+>s : Symbol(s, Decl(iteratorSpreadInCall11.ts, 2, 16))
+
+class SymbolIterator {
+>SymbolIterator : Symbol(SymbolIterator, Decl(iteratorSpreadInCall11.ts, 2, 42))
+
+    next() {
+>next : Symbol(next, Decl(iteratorSpreadInCall11.ts, 4, 22))
+
+        return {
+            value: Symbol(),
+>value : Symbol(value, Decl(iteratorSpreadInCall11.ts, 6, 16))
+>Symbol : Symbol(Symbol, Decl(lib.d.ts, 3873, 52), Decl(lib.d.ts, 3979, 11))
+
+            done: false
+>done : Symbol(done, Decl(iteratorSpreadInCall11.ts, 7, 28))
+
+        };
+    }
+
+    [Symbol.iterator]() {
+>Symbol.iterator : Symbol(SymbolConstructor.iterator, Decl(lib.d.ts, 3923, 31))
+>Symbol : Symbol(Symbol, Decl(lib.d.ts, 3873, 52), Decl(lib.d.ts, 3979, 11))
+>iterator : Symbol(SymbolConstructor.iterator, Decl(lib.d.ts, 3923, 31))
+
+        return this;
+>this : Symbol(SymbolIterator, Decl(iteratorSpreadInCall11.ts, 2, 42))
+    }
+}