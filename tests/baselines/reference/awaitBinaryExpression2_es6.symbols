--- conflicted
+++ resolved
@@ -1,27 +1,19 @@
-=== tests/cases/conformance/async/es6/awaitBinaryExpression/awaitBinaryExpression2_es6.ts ===
-declare var a: boolean;
->a : Symbol(a, Decl(awaitBinaryExpression2_es6.ts, 0, 11))
-
-declare var p: Promise<boolean>;
->p : Symbol(p, Decl(awaitBinaryExpression2_es6.ts, 1, 11))
-<<<<<<< HEAD
->Promise : Symbol(Promise, Decl(lib.d.ts, 5068, 1), Decl(lib.d.ts, 5154, 11))
-
-async function func(): Promise<void> {
->func : Symbol(func, Decl(awaitBinaryExpression2_es6.ts, 1, 32))
->Promise : Symbol(Promise, Decl(lib.d.ts, 5068, 1), Decl(lib.d.ts, 5154, 11))
-=======
->Promise : Symbol(Promise, Decl(lib.d.ts, 5074, 1), Decl(lib.d.ts, 5160, 11))
-
-async function func(): Promise<void> {
->func : Symbol(func, Decl(awaitBinaryExpression2_es6.ts, 1, 32))
->Promise : Symbol(Promise, Decl(lib.d.ts, 5074, 1), Decl(lib.d.ts, 5160, 11))
->>>>>>> 90338ecf
-
-    "before";
-    var b = await p && a;
->b : Symbol(b, Decl(awaitBinaryExpression2_es6.ts, 4, 7))
->a : Symbol(a, Decl(awaitBinaryExpression2_es6.ts, 0, 11))
-
-    "after";
-}
+=== tests/cases/conformance/async/es6/awaitBinaryExpression/awaitBinaryExpression2_es6.ts ===
+declare var a: boolean;
+>a : Symbol(a, Decl(awaitBinaryExpression2_es6.ts, 0, 11))
+
+declare var p: Promise<boolean>;
+>p : Symbol(p, Decl(awaitBinaryExpression2_es6.ts, 1, 11))
+>Promise : Symbol(Promise, Decl(lib.d.ts, 5101, 1), Decl(lib.d.ts, 5187, 11))
+
+async function func(): Promise<void> {
+>func : Symbol(func, Decl(awaitBinaryExpression2_es6.ts, 1, 32))
+>Promise : Symbol(Promise, Decl(lib.d.ts, 5101, 1), Decl(lib.d.ts, 5187, 11))
+
+    "before";
+    var b = await p && a;
+>b : Symbol(b, Decl(awaitBinaryExpression2_es6.ts, 4, 7))
+>a : Symbol(a, Decl(awaitBinaryExpression2_es6.ts, 0, 11))
+
+    "after";
+}