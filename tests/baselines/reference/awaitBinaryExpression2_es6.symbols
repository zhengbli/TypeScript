--- conflicted
+++ resolved
@@ -1,28 +1,20 @@
-=== tests/cases/conformance/async/es6/awaitBinaryExpression/awaitBinaryExpression2_es6.ts ===
-declare var a: boolean;
->a : Symbol(a, Decl(awaitBinaryExpression2_es6.ts, 0, 11))
-
-declare var p: Promise<boolean>;
->p : Symbol(p, Decl(awaitBinaryExpression2_es6.ts, 1, 11))
-<<<<<<< HEAD
->Promise : Symbol(Promise, Decl(lib.d.ts, 5101, 1), Decl(lib.d.ts, 5187, 11))
-
-async function func(): Promise<void> {
->func : Symbol(func, Decl(awaitBinaryExpression2_es6.ts, 1, 32))
->Promise : Symbol(Promise, Decl(lib.d.ts, 5101, 1), Decl(lib.d.ts, 5187, 11))
-=======
->Promise : Symbol(Promise, Decl(lib.d.ts, --, --), Decl(lib.d.ts, --, --))
-
-async function func(): Promise<void> {
->func : Symbol(func, Decl(awaitBinaryExpression2_es6.ts, 1, 32))
->Promise : Symbol(Promise, Decl(lib.d.ts, --, --), Decl(lib.d.ts, --, --))
->>>>>>> 738b26f0
-
-    "before";
-    var b = await p && a;
->b : Symbol(b, Decl(awaitBinaryExpression2_es6.ts, 4, 7))
->p : Symbol(p, Decl(awaitBinaryExpression2_es6.ts, 1, 11))
->a : Symbol(a, Decl(awaitBinaryExpression2_es6.ts, 0, 11))
-
-    "after";
-}
+=== tests/cases/conformance/async/es6/awaitBinaryExpression/awaitBinaryExpression2_es6.ts ===
+declare var a: boolean;
+>a : Symbol(a, Decl(awaitBinaryExpression2_es6.ts, 0, 11))
+
+declare var p: Promise<boolean>;
+>p : Symbol(p, Decl(awaitBinaryExpression2_es6.ts, 1, 11))
+>Promise : Symbol(Promise, Decl(lib.d.ts, --, --), Decl(lib.d.ts, --, --))
+
+async function func(): Promise<void> {
+>func : Symbol(func, Decl(awaitBinaryExpression2_es6.ts, 1, 32))
+>Promise : Symbol(Promise, Decl(lib.d.ts, --, --), Decl(lib.d.ts, --, --))
+
+    "before";
+    var b = await p && a;
+>b : Symbol(b, Decl(awaitBinaryExpression2_es6.ts, 4, 7))
+>p : Symbol(p, Decl(awaitBinaryExpression2_es6.ts, 1, 11))
+>a : Symbol(a, Decl(awaitBinaryExpression2_es6.ts, 0, 11))
+
+    "after";
+}