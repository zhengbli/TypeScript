=== tests/cases/conformance/es6/Symbols/symbolProperty20.ts ===
interface I {
>I : Symbol(I, Decl(symbolProperty20.ts, 0, 0))

    [Symbol.iterator]: (s: string) => string;
<<<<<<< HEAD
>Symbol.iterator : Symbol(SymbolConstructor.iterator, Decl(lib.d.ts, 1282, 31))
>Symbol : Symbol(Symbol, Decl(lib.d.ts, 1232, 52), Decl(lib.d.ts, 1338, 11))
>iterator : Symbol(SymbolConstructor.iterator, Decl(lib.d.ts, 1282, 31))
>s : Symbol(s, Decl(symbolProperty20.ts, 1, 24))

    [Symbol.toStringTag](s: number): number;
>Symbol.toStringTag : Symbol(SymbolConstructor.toStringTag, Decl(lib.d.ts, 1324, 24))
>Symbol : Symbol(Symbol, Decl(lib.d.ts, 1232, 52), Decl(lib.d.ts, 1338, 11))
>toStringTag : Symbol(SymbolConstructor.toStringTag, Decl(lib.d.ts, 1324, 24))
=======
>Symbol.iterator : Symbol(SymbolConstructor.iterator, Decl(lib.d.ts, 3889, 31))
>Symbol : Symbol(Symbol, Decl(lib.d.ts, 3839, 102), Decl(lib.d.ts, 3945, 11))
>iterator : Symbol(SymbolConstructor.iterator, Decl(lib.d.ts, 3889, 31))
>s : Symbol(s, Decl(symbolProperty20.ts, 1, 24))

    [Symbol.toStringTag](s: number): number;
>Symbol.toStringTag : Symbol(SymbolConstructor.toStringTag, Decl(lib.d.ts, 3931, 24))
>Symbol : Symbol(Symbol, Decl(lib.d.ts, 3839, 102), Decl(lib.d.ts, 3945, 11))
>toStringTag : Symbol(SymbolConstructor.toStringTag, Decl(lib.d.ts, 3931, 24))
>>>>>>> dc5885d4
>s : Symbol(s, Decl(symbolProperty20.ts, 2, 25))
}

var i: I = {
>i : Symbol(i, Decl(symbolProperty20.ts, 5, 3))
>I : Symbol(I, Decl(symbolProperty20.ts, 0, 0))

    [Symbol.iterator]: s => s,
<<<<<<< HEAD
>Symbol.iterator : Symbol(SymbolConstructor.iterator, Decl(lib.d.ts, 1282, 31))
>Symbol : Symbol(Symbol, Decl(lib.d.ts, 1232, 52), Decl(lib.d.ts, 1338, 11))
>iterator : Symbol(SymbolConstructor.iterator, Decl(lib.d.ts, 1282, 31))
=======
>Symbol.iterator : Symbol(SymbolConstructor.iterator, Decl(lib.d.ts, 3889, 31))
>Symbol : Symbol(Symbol, Decl(lib.d.ts, 3839, 102), Decl(lib.d.ts, 3945, 11))
>iterator : Symbol(SymbolConstructor.iterator, Decl(lib.d.ts, 3889, 31))
>>>>>>> dc5885d4
>s : Symbol(s, Decl(symbolProperty20.ts, 6, 22))
>s : Symbol(s, Decl(symbolProperty20.ts, 6, 22))

    [Symbol.toStringTag](n) { return n; }
<<<<<<< HEAD
>Symbol.toStringTag : Symbol(SymbolConstructor.toStringTag, Decl(lib.d.ts, 1324, 24))
>Symbol : Symbol(Symbol, Decl(lib.d.ts, 1232, 52), Decl(lib.d.ts, 1338, 11))
>toStringTag : Symbol(SymbolConstructor.toStringTag, Decl(lib.d.ts, 1324, 24))
=======
>Symbol.toStringTag : Symbol(SymbolConstructor.toStringTag, Decl(lib.d.ts, 3931, 24))
>Symbol : Symbol(Symbol, Decl(lib.d.ts, 3839, 102), Decl(lib.d.ts, 3945, 11))
>toStringTag : Symbol(SymbolConstructor.toStringTag, Decl(lib.d.ts, 3931, 24))
>>>>>>> dc5885d4
>n : Symbol(n, Decl(symbolProperty20.ts, 7, 25))
>n : Symbol(n, Decl(symbolProperty20.ts, 7, 25))
}
<|MERGE_RESOLUTION|>--- conflicted
+++ resolved
@@ -1,59 +1,35 @@
-=== tests/cases/conformance/es6/Symbols/symbolProperty20.ts ===
-interface I {
->I : Symbol(I, Decl(symbolProperty20.ts, 0, 0))
-
-    [Symbol.iterator]: (s: string) => string;
-<<<<<<< HEAD
->Symbol.iterator : Symbol(SymbolConstructor.iterator, Decl(lib.d.ts, 1282, 31))
->Symbol : Symbol(Symbol, Decl(lib.d.ts, 1232, 52), Decl(lib.d.ts, 1338, 11))
->iterator : Symbol(SymbolConstructor.iterator, Decl(lib.d.ts, 1282, 31))
->s : Symbol(s, Decl(symbolProperty20.ts, 1, 24))
-
-    [Symbol.toStringTag](s: number): number;
->Symbol.toStringTag : Symbol(SymbolConstructor.toStringTag, Decl(lib.d.ts, 1324, 24))
->Symbol : Symbol(Symbol, Decl(lib.d.ts, 1232, 52), Decl(lib.d.ts, 1338, 11))
->toStringTag : Symbol(SymbolConstructor.toStringTag, Decl(lib.d.ts, 1324, 24))
-=======
->Symbol.iterator : Symbol(SymbolConstructor.iterator, Decl(lib.d.ts, 3889, 31))
->Symbol : Symbol(Symbol, Decl(lib.d.ts, 3839, 102), Decl(lib.d.ts, 3945, 11))
->iterator : Symbol(SymbolConstructor.iterator, Decl(lib.d.ts, 3889, 31))
->s : Symbol(s, Decl(symbolProperty20.ts, 1, 24))
-
-    [Symbol.toStringTag](s: number): number;
->Symbol.toStringTag : Symbol(SymbolConstructor.toStringTag, Decl(lib.d.ts, 3931, 24))
->Symbol : Symbol(Symbol, Decl(lib.d.ts, 3839, 102), Decl(lib.d.ts, 3945, 11))
->toStringTag : Symbol(SymbolConstructor.toStringTag, Decl(lib.d.ts, 3931, 24))
->>>>>>> dc5885d4
->s : Symbol(s, Decl(symbolProperty20.ts, 2, 25))
-}
-
-var i: I = {
->i : Symbol(i, Decl(symbolProperty20.ts, 5, 3))
->I : Symbol(I, Decl(symbolProperty20.ts, 0, 0))
-
-    [Symbol.iterator]: s => s,
-<<<<<<< HEAD
->Symbol.iterator : Symbol(SymbolConstructor.iterator, Decl(lib.d.ts, 1282, 31))
->Symbol : Symbol(Symbol, Decl(lib.d.ts, 1232, 52), Decl(lib.d.ts, 1338, 11))
->iterator : Symbol(SymbolConstructor.iterator, Decl(lib.d.ts, 1282, 31))
-=======
->Symbol.iterator : Symbol(SymbolConstructor.iterator, Decl(lib.d.ts, 3889, 31))
->Symbol : Symbol(Symbol, Decl(lib.d.ts, 3839, 102), Decl(lib.d.ts, 3945, 11))
->iterator : Symbol(SymbolConstructor.iterator, Decl(lib.d.ts, 3889, 31))
->>>>>>> dc5885d4
->s : Symbol(s, Decl(symbolProperty20.ts, 6, 22))
->s : Symbol(s, Decl(symbolProperty20.ts, 6, 22))
-
-    [Symbol.toStringTag](n) { return n; }
-<<<<<<< HEAD
->Symbol.toStringTag : Symbol(SymbolConstructor.toStringTag, Decl(lib.d.ts, 1324, 24))
->Symbol : Symbol(Symbol, Decl(lib.d.ts, 1232, 52), Decl(lib.d.ts, 1338, 11))
->toStringTag : Symbol(SymbolConstructor.toStringTag, Decl(lib.d.ts, 1324, 24))
-=======
->Symbol.toStringTag : Symbol(SymbolConstructor.toStringTag, Decl(lib.d.ts, 3931, 24))
->Symbol : Symbol(Symbol, Decl(lib.d.ts, 3839, 102), Decl(lib.d.ts, 3945, 11))
->toStringTag : Symbol(SymbolConstructor.toStringTag, Decl(lib.d.ts, 3931, 24))
->>>>>>> dc5885d4
->n : Symbol(n, Decl(symbolProperty20.ts, 7, 25))
->n : Symbol(n, Decl(symbolProperty20.ts, 7, 25))
-}
+=== tests/cases/conformance/es6/Symbols/symbolProperty20.ts ===
+interface I {
+>I : Symbol(I, Decl(symbolProperty20.ts, 0, 0))
+
+    [Symbol.iterator]: (s: string) => string;
+>Symbol.iterator : Symbol(SymbolConstructor.iterator, Decl(lib.d.ts, 3923, 31))
+>Symbol : Symbol(Symbol, Decl(lib.d.ts, 3873, 52), Decl(lib.d.ts, 3979, 11))
+>iterator : Symbol(SymbolConstructor.iterator, Decl(lib.d.ts, 3923, 31))
+>s : Symbol(s, Decl(symbolProperty20.ts, 1, 24))
+
+    [Symbol.toStringTag](s: number): number;
+>Symbol.toStringTag : Symbol(SymbolConstructor.toStringTag, Decl(lib.d.ts, 3965, 24))
+>Symbol : Symbol(Symbol, Decl(lib.d.ts, 3873, 52), Decl(lib.d.ts, 3979, 11))
+>toStringTag : Symbol(SymbolConstructor.toStringTag, Decl(lib.d.ts, 3965, 24))
+>s : Symbol(s, Decl(symbolProperty20.ts, 2, 25))
+}
+
+var i: I = {
+>i : Symbol(i, Decl(symbolProperty20.ts, 5, 3))
+>I : Symbol(I, Decl(symbolProperty20.ts, 0, 0))
+
+    [Symbol.iterator]: s => s,
+>Symbol.iterator : Symbol(SymbolConstructor.iterator, Decl(lib.d.ts, 3923, 31))
+>Symbol : Symbol(Symbol, Decl(lib.d.ts, 3873, 52), Decl(lib.d.ts, 3979, 11))
+>iterator : Symbol(SymbolConstructor.iterator, Decl(lib.d.ts, 3923, 31))
+>s : Symbol(s, Decl(symbolProperty20.ts, 6, 22))
+>s : Symbol(s, Decl(symbolProperty20.ts, 6, 22))
+
+    [Symbol.toStringTag](n) { return n; }
+>Symbol.toStringTag : Symbol(SymbolConstructor.toStringTag, Decl(lib.d.ts, 3965, 24))
+>Symbol : Symbol(Symbol, Decl(lib.d.ts, 3873, 52), Decl(lib.d.ts, 3979, 11))
+>toStringTag : Symbol(SymbolConstructor.toStringTag, Decl(lib.d.ts, 3965, 24))
+>n : Symbol(n, Decl(symbolProperty20.ts, 7, 25))
+>n : Symbol(n, Decl(symbolProperty20.ts, 7, 25))
+}