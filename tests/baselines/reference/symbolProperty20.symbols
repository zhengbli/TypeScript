--- conflicted
+++ resolved
@@ -1,59 +1,35 @@
-=== tests/cases/conformance/es6/Symbols/symbolProperty20.ts ===
-interface I {
->I : Symbol(I, Decl(symbolProperty20.ts, 0, 0))
-
-    [Symbol.iterator]: (s: string) => string;
-<<<<<<< HEAD
->Symbol.iterator : Symbol(SymbolConstructor.iterator, Decl(lib.d.ts, 3923, 31))
->Symbol : Symbol(Symbol, Decl(lib.d.ts, 3873, 52), Decl(lib.d.ts, 3979, 11))
->iterator : Symbol(SymbolConstructor.iterator, Decl(lib.d.ts, 3923, 31))
->s : Symbol(s, Decl(symbolProperty20.ts, 1, 24))
-
-    [Symbol.toStringTag](s: number): number;
->Symbol.toStringTag : Symbol(SymbolConstructor.toStringTag, Decl(lib.d.ts, 3965, 24))
->Symbol : Symbol(Symbol, Decl(lib.d.ts, 3873, 52), Decl(lib.d.ts, 3979, 11))
->toStringTag : Symbol(SymbolConstructor.toStringTag, Decl(lib.d.ts, 3965, 24))
-=======
->Symbol.iterator : Symbol(SymbolConstructor.iterator, Decl(lib.d.ts, --, --))
->Symbol : Symbol(Symbol, Decl(lib.d.ts, --, --), Decl(lib.d.ts, --, --))
->iterator : Symbol(SymbolConstructor.iterator, Decl(lib.d.ts, --, --))
->s : Symbol(s, Decl(symbolProperty20.ts, 1, 24))
-
-    [Symbol.toStringTag](s: number): number;
->Symbol.toStringTag : Symbol(SymbolConstructor.toStringTag, Decl(lib.d.ts, --, --))
->Symbol : Symbol(Symbol, Decl(lib.d.ts, --, --), Decl(lib.d.ts, --, --))
->toStringTag : Symbol(SymbolConstructor.toStringTag, Decl(lib.d.ts, --, --))
->>>>>>> 738b26f0
->s : Symbol(s, Decl(symbolProperty20.ts, 2, 25))
-}
-
-var i: I = {
->i : Symbol(i, Decl(symbolProperty20.ts, 5, 3))
->I : Symbol(I, Decl(symbolProperty20.ts, 0, 0))
-
-    [Symbol.iterator]: s => s,
-<<<<<<< HEAD
->Symbol.iterator : Symbol(SymbolConstructor.iterator, Decl(lib.d.ts, 3923, 31))
->Symbol : Symbol(Symbol, Decl(lib.d.ts, 3873, 52), Decl(lib.d.ts, 3979, 11))
->iterator : Symbol(SymbolConstructor.iterator, Decl(lib.d.ts, 3923, 31))
-=======
->Symbol.iterator : Symbol(SymbolConstructor.iterator, Decl(lib.d.ts, --, --))
->Symbol : Symbol(Symbol, Decl(lib.d.ts, --, --), Decl(lib.d.ts, --, --))
->iterator : Symbol(SymbolConstructor.iterator, Decl(lib.d.ts, --, --))
->>>>>>> 738b26f0
->s : Symbol(s, Decl(symbolProperty20.ts, 6, 22))
->s : Symbol(s, Decl(symbolProperty20.ts, 6, 22))
-
-    [Symbol.toStringTag](n) { return n; }
-<<<<<<< HEAD
->Symbol.toStringTag : Symbol(SymbolConstructor.toStringTag, Decl(lib.d.ts, 3965, 24))
->Symbol : Symbol(Symbol, Decl(lib.d.ts, 3873, 52), Decl(lib.d.ts, 3979, 11))
->toStringTag : Symbol(SymbolConstructor.toStringTag, Decl(lib.d.ts, 3965, 24))
-=======
->Symbol.toStringTag : Symbol(SymbolConstructor.toStringTag, Decl(lib.d.ts, --, --))
->Symbol : Symbol(Symbol, Decl(lib.d.ts, --, --), Decl(lib.d.ts, --, --))
->toStringTag : Symbol(SymbolConstructor.toStringTag, Decl(lib.d.ts, --, --))
->>>>>>> 738b26f0
->n : Symbol(n, Decl(symbolProperty20.ts, 7, 25))
->n : Symbol(n, Decl(symbolProperty20.ts, 7, 25))
-}
+=== tests/cases/conformance/es6/Symbols/symbolProperty20.ts ===
+interface I {
+>I : Symbol(I, Decl(symbolProperty20.ts, 0, 0))
+
+    [Symbol.iterator]: (s: string) => string;
+>Symbol.iterator : Symbol(SymbolConstructor.iterator, Decl(lib.d.ts, --, --))
+>Symbol : Symbol(Symbol, Decl(lib.d.ts, --, --), Decl(lib.d.ts, --, --))
+>iterator : Symbol(SymbolConstructor.iterator, Decl(lib.d.ts, --, --))
+>s : Symbol(s, Decl(symbolProperty20.ts, 1, 24))
+
+    [Symbol.toStringTag](s: number): number;
+>Symbol.toStringTag : Symbol(SymbolConstructor.toStringTag, Decl(lib.d.ts, --, --))
+>Symbol : Symbol(Symbol, Decl(lib.d.ts, --, --), Decl(lib.d.ts, --, --))
+>toStringTag : Symbol(SymbolConstructor.toStringTag, Decl(lib.d.ts, --, --))
+>s : Symbol(s, Decl(symbolProperty20.ts, 2, 25))
+}
+
+var i: I = {
+>i : Symbol(i, Decl(symbolProperty20.ts, 5, 3))
+>I : Symbol(I, Decl(symbolProperty20.ts, 0, 0))
+
+    [Symbol.iterator]: s => s,
+>Symbol.iterator : Symbol(SymbolConstructor.iterator, Decl(lib.d.ts, --, --))
+>Symbol : Symbol(Symbol, Decl(lib.d.ts, --, --), Decl(lib.d.ts, --, --))
+>iterator : Symbol(SymbolConstructor.iterator, Decl(lib.d.ts, --, --))
+>s : Symbol(s, Decl(symbolProperty20.ts, 6, 22))
+>s : Symbol(s, Decl(symbolProperty20.ts, 6, 22))
+
+    [Symbol.toStringTag](n) { return n; }
+>Symbol.toStringTag : Symbol(SymbolConstructor.toStringTag, Decl(lib.d.ts, --, --))
+>Symbol : Symbol(Symbol, Decl(lib.d.ts, --, --), Decl(lib.d.ts, --, --))
+>toStringTag : Symbol(SymbolConstructor.toStringTag, Decl(lib.d.ts, --, --))
+>n : Symbol(n, Decl(symbolProperty20.ts, 7, 25))
+>n : Symbol(n, Decl(symbolProperty20.ts, 7, 25))
+}