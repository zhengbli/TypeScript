--- conflicted
+++ resolved
@@ -1,38 +1,22 @@
-=== tests/cases/conformance/es6/Symbols/symbolProperty5.ts ===
-var x = {
->x : Symbol(x, Decl(symbolProperty5.ts, 0, 3))
-
-    [Symbol.iterator]: 0,
-<<<<<<< HEAD
->Symbol.iterator : Symbol(SymbolConstructor.iterator, Decl(lib.d.ts, 1282, 31))
->Symbol : Symbol(Symbol, Decl(lib.d.ts, 1232, 52), Decl(lib.d.ts, 1338, 11))
->iterator : Symbol(SymbolConstructor.iterator, Decl(lib.d.ts, 1282, 31))
-
-    [Symbol.toPrimitive]() { },
->Symbol.toPrimitive : Symbol(SymbolConstructor.toPrimitive, Decl(lib.d.ts, 1318, 18))
->Symbol : Symbol(Symbol, Decl(lib.d.ts, 1232, 52), Decl(lib.d.ts, 1338, 11))
->toPrimitive : Symbol(SymbolConstructor.toPrimitive, Decl(lib.d.ts, 1318, 18))
-
-    get [Symbol.toStringTag]() {
->Symbol.toStringTag : Symbol(SymbolConstructor.toStringTag, Decl(lib.d.ts, 1324, 24))
->Symbol : Symbol(Symbol, Decl(lib.d.ts, 1232, 52), Decl(lib.d.ts, 1338, 11))
->toStringTag : Symbol(SymbolConstructor.toStringTag, Decl(lib.d.ts, 1324, 24))
-=======
->Symbol.iterator : Symbol(SymbolConstructor.iterator, Decl(lib.d.ts, 3889, 31))
->Symbol : Symbol(Symbol, Decl(lib.d.ts, 3839, 102), Decl(lib.d.ts, 3945, 11))
->iterator : Symbol(SymbolConstructor.iterator, Decl(lib.d.ts, 3889, 31))
-
-    [Symbol.toPrimitive]() { },
->Symbol.toPrimitive : Symbol(SymbolConstructor.toPrimitive, Decl(lib.d.ts, 3925, 18))
->Symbol : Symbol(Symbol, Decl(lib.d.ts, 3839, 102), Decl(lib.d.ts, 3945, 11))
->toPrimitive : Symbol(SymbolConstructor.toPrimitive, Decl(lib.d.ts, 3925, 18))
-
-    get [Symbol.toStringTag]() {
->Symbol.toStringTag : Symbol(SymbolConstructor.toStringTag, Decl(lib.d.ts, 3931, 24))
->Symbol : Symbol(Symbol, Decl(lib.d.ts, 3839, 102), Decl(lib.d.ts, 3945, 11))
->toStringTag : Symbol(SymbolConstructor.toStringTag, Decl(lib.d.ts, 3931, 24))
->>>>>>> dc5885d4
-
-        return 0;
-    }
-}
+=== tests/cases/conformance/es6/Symbols/symbolProperty5.ts ===
+var x = {
+>x : Symbol(x, Decl(symbolProperty5.ts, 0, 3))
+
+    [Symbol.iterator]: 0,
+>Symbol.iterator : Symbol(SymbolConstructor.iterator, Decl(lib.d.ts, 3923, 31))
+>Symbol : Symbol(Symbol, Decl(lib.d.ts, 3873, 52), Decl(lib.d.ts, 3979, 11))
+>iterator : Symbol(SymbolConstructor.iterator, Decl(lib.d.ts, 3923, 31))
+
+    [Symbol.toPrimitive]() { },
+>Symbol.toPrimitive : Symbol(SymbolConstructor.toPrimitive, Decl(lib.d.ts, 3959, 18))
+>Symbol : Symbol(Symbol, Decl(lib.d.ts, 3873, 52), Decl(lib.d.ts, 3979, 11))
+>toPrimitive : Symbol(SymbolConstructor.toPrimitive, Decl(lib.d.ts, 3959, 18))
+
+    get [Symbol.toStringTag]() {
+>Symbol.toStringTag : Symbol(SymbolConstructor.toStringTag, Decl(lib.d.ts, 3965, 24))
+>Symbol : Symbol(Symbol, Decl(lib.d.ts, 3873, 52), Decl(lib.d.ts, 3979, 11))
+>toStringTag : Symbol(SymbolConstructor.toStringTag, Decl(lib.d.ts, 3965, 24))
+
+        return 0;
+    }
+}