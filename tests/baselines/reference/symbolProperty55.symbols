--- conflicted
+++ resolved
@@ -1,42 +1,26 @@
-=== tests/cases/conformance/es6/Symbols/symbolProperty55.ts ===
-var obj = {
->obj : Symbol(obj, Decl(symbolProperty55.ts, 0, 3))
-
-    [Symbol.iterator]: 0
-<<<<<<< HEAD
->Symbol.iterator : Symbol(SymbolConstructor.iterator, Decl(lib.d.ts, 3923, 31))
->Symbol : Symbol(Symbol, Decl(lib.d.ts, 3873, 52), Decl(lib.d.ts, 3979, 11))
->iterator : Symbol(SymbolConstructor.iterator, Decl(lib.d.ts, 3923, 31))
-=======
->Symbol.iterator : Symbol(SymbolConstructor.iterator, Decl(lib.d.ts, --, --))
->Symbol : Symbol(Symbol, Decl(lib.d.ts, --, --), Decl(lib.d.ts, --, --))
->iterator : Symbol(SymbolConstructor.iterator, Decl(lib.d.ts, --, --))
->>>>>>> 738b26f0
-
-};
-
-module M {
->M : Symbol(M, Decl(symbolProperty55.ts, 2, 2))
-
-    var Symbol: SymbolConstructor;
->Symbol : Symbol(Symbol, Decl(symbolProperty55.ts, 5, 7))
-<<<<<<< HEAD
->SymbolConstructor : Symbol(SymbolConstructor, Decl(lib.d.ts, 3883, 1))
-=======
->SymbolConstructor : Symbol(SymbolConstructor, Decl(lib.d.ts, --, --))
->>>>>>> 738b26f0
-
-    // The following should be of type 'any'. This is because even though obj has a property keyed by Symbol.iterator,
-    // the key passed in here is the *wrong* Symbol.iterator. It is not the iterator property of the global Symbol.
-    obj[Symbol.iterator];
->obj : Symbol(obj, Decl(symbolProperty55.ts, 0, 3))
-<<<<<<< HEAD
->Symbol.iterator : Symbol(SymbolConstructor.iterator, Decl(lib.d.ts, 3923, 31))
->Symbol : Symbol(Symbol, Decl(symbolProperty55.ts, 5, 7))
->iterator : Symbol(SymbolConstructor.iterator, Decl(lib.d.ts, 3923, 31))
-=======
->Symbol.iterator : Symbol(SymbolConstructor.iterator, Decl(lib.d.ts, --, --))
->Symbol : Symbol(Symbol, Decl(symbolProperty55.ts, 5, 7))
->iterator : Symbol(SymbolConstructor.iterator, Decl(lib.d.ts, --, --))
->>>>>>> 738b26f0
-}
+=== tests/cases/conformance/es6/Symbols/symbolProperty55.ts ===
+var obj = {
+>obj : Symbol(obj, Decl(symbolProperty55.ts, 0, 3))
+
+    [Symbol.iterator]: 0
+>Symbol.iterator : Symbol(SymbolConstructor.iterator, Decl(lib.d.ts, --, --))
+>Symbol : Symbol(Symbol, Decl(lib.d.ts, --, --), Decl(lib.d.ts, --, --))
+>iterator : Symbol(SymbolConstructor.iterator, Decl(lib.d.ts, --, --))
+
+};
+
+module M {
+>M : Symbol(M, Decl(symbolProperty55.ts, 2, 2))
+
+    var Symbol: SymbolConstructor;
+>Symbol : Symbol(Symbol, Decl(symbolProperty55.ts, 5, 7))
+>SymbolConstructor : Symbol(SymbolConstructor, Decl(lib.d.ts, --, --))
+
+    // The following should be of type 'any'. This is because even though obj has a property keyed by Symbol.iterator,
+    // the key passed in here is the *wrong* Symbol.iterator. It is not the iterator property of the global Symbol.
+    obj[Symbol.iterator];
+>obj : Symbol(obj, Decl(symbolProperty55.ts, 0, 3))
+>Symbol.iterator : Symbol(SymbolConstructor.iterator, Decl(lib.d.ts, --, --))
+>Symbol : Symbol(Symbol, Decl(symbolProperty55.ts, 5, 7))
+>iterator : Symbol(SymbolConstructor.iterator, Decl(lib.d.ts, --, --))
+}