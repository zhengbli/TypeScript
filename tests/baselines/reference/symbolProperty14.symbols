=== tests/cases/conformance/es6/Symbols/symbolProperty14.ts ===
class C {
>C : Symbol(C, Decl(symbolProperty14.ts, 0, 0))

    [Symbol.iterator]: { x; y };
<<<<<<< HEAD
>Symbol.iterator : Symbol(SymbolConstructor.iterator, Decl(lib.d.ts, 3923, 31))
>Symbol : Symbol(Symbol, Decl(lib.d.ts, 3873, 52), Decl(lib.d.ts, 3979, 11))
>iterator : Symbol(SymbolConstructor.iterator, Decl(lib.d.ts, 3923, 31))
=======
>Symbol.iterator : Symbol(SymbolConstructor.iterator, Decl(lib.d.ts, --, --))
>Symbol : Symbol(Symbol, Decl(lib.d.ts, --, --), Decl(lib.d.ts, --, --))
>iterator : Symbol(SymbolConstructor.iterator, Decl(lib.d.ts, --, --))
>>>>>>> 738b26f0
>x : Symbol(x, Decl(symbolProperty14.ts, 1, 24))
>y : Symbol(y, Decl(symbolProperty14.ts, 1, 27))
}
interface I {
>I : Symbol(I, Decl(symbolProperty14.ts, 2, 1))

    [Symbol.iterator]?: { x };
<<<<<<< HEAD
>Symbol.iterator : Symbol(SymbolConstructor.iterator, Decl(lib.d.ts, 3923, 31))
>Symbol : Symbol(Symbol, Decl(lib.d.ts, 3873, 52), Decl(lib.d.ts, 3979, 11))
>iterator : Symbol(SymbolConstructor.iterator, Decl(lib.d.ts, 3923, 31))
=======
>Symbol.iterator : Symbol(SymbolConstructor.iterator, Decl(lib.d.ts, --, --))
>Symbol : Symbol(Symbol, Decl(lib.d.ts, --, --), Decl(lib.d.ts, --, --))
>iterator : Symbol(SymbolConstructor.iterator, Decl(lib.d.ts, --, --))
>>>>>>> 738b26f0
>x : Symbol(x, Decl(symbolProperty14.ts, 4, 25))
}

declare function foo(i: I): I;
>foo : Symbol(foo, Decl(symbolProperty14.ts, 5, 1), Decl(symbolProperty14.ts, 7, 30))
>i : Symbol(i, Decl(symbolProperty14.ts, 7, 21))
>I : Symbol(I, Decl(symbolProperty14.ts, 2, 1))
>I : Symbol(I, Decl(symbolProperty14.ts, 2, 1))

declare function foo(a: any): any;
>foo : Symbol(foo, Decl(symbolProperty14.ts, 5, 1), Decl(symbolProperty14.ts, 7, 30))
>a : Symbol(a, Decl(symbolProperty14.ts, 8, 21))

declare function bar(i: C): C;
>bar : Symbol(bar, Decl(symbolProperty14.ts, 8, 34), Decl(symbolProperty14.ts, 10, 30))
>i : Symbol(i, Decl(symbolProperty14.ts, 10, 21))
>C : Symbol(C, Decl(symbolProperty14.ts, 0, 0))
>C : Symbol(C, Decl(symbolProperty14.ts, 0, 0))

declare function bar(a: any): any;
>bar : Symbol(bar, Decl(symbolProperty14.ts, 8, 34), Decl(symbolProperty14.ts, 10, 30))
>a : Symbol(a, Decl(symbolProperty14.ts, 11, 21))

foo(new C);
>foo : Symbol(foo, Decl(symbolProperty14.ts, 5, 1), Decl(symbolProperty14.ts, 7, 30))
>C : Symbol(C, Decl(symbolProperty14.ts, 0, 0))

var i: I;
>i : Symbol(i, Decl(symbolProperty14.ts, 14, 3))
>I : Symbol(I, Decl(symbolProperty14.ts, 2, 1))

bar(i);
>bar : Symbol(bar, Decl(symbolProperty14.ts, 8, 34), Decl(symbolProperty14.ts, 10, 30))
>i : Symbol(i, Decl(symbolProperty14.ts, 14, 3))

<|MERGE_RESOLUTION|>--- conflicted
+++ resolved
@@ -1,65 +1,53 @@
-=== tests/cases/conformance/es6/Symbols/symbolProperty14.ts ===
-class C {
->C : Symbol(C, Decl(symbolProperty14.ts, 0, 0))
-
-    [Symbol.iterator]: { x; y };
-<<<<<<< HEAD
->Symbol.iterator : Symbol(SymbolConstructor.iterator, Decl(lib.d.ts, 3923, 31))
->Symbol : Symbol(Symbol, Decl(lib.d.ts, 3873, 52), Decl(lib.d.ts, 3979, 11))
->iterator : Symbol(SymbolConstructor.iterator, Decl(lib.d.ts, 3923, 31))
-=======
->Symbol.iterator : Symbol(SymbolConstructor.iterator, Decl(lib.d.ts, --, --))
->Symbol : Symbol(Symbol, Decl(lib.d.ts, --, --), Decl(lib.d.ts, --, --))
->iterator : Symbol(SymbolConstructor.iterator, Decl(lib.d.ts, --, --))
->>>>>>> 738b26f0
->x : Symbol(x, Decl(symbolProperty14.ts, 1, 24))
->y : Symbol(y, Decl(symbolProperty14.ts, 1, 27))
-}
-interface I {
->I : Symbol(I, Decl(symbolProperty14.ts, 2, 1))
-
-    [Symbol.iterator]?: { x };
-<<<<<<< HEAD
->Symbol.iterator : Symbol(SymbolConstructor.iterator, Decl(lib.d.ts, 3923, 31))
->Symbol : Symbol(Symbol, Decl(lib.d.ts, 3873, 52), Decl(lib.d.ts, 3979, 11))
->iterator : Symbol(SymbolConstructor.iterator, Decl(lib.d.ts, 3923, 31))
-=======
->Symbol.iterator : Symbol(SymbolConstructor.iterator, Decl(lib.d.ts, --, --))
->Symbol : Symbol(Symbol, Decl(lib.d.ts, --, --), Decl(lib.d.ts, --, --))
->iterator : Symbol(SymbolConstructor.iterator, Decl(lib.d.ts, --, --))
->>>>>>> 738b26f0
->x : Symbol(x, Decl(symbolProperty14.ts, 4, 25))
-}
-
-declare function foo(i: I): I;
->foo : Symbol(foo, Decl(symbolProperty14.ts, 5, 1), Decl(symbolProperty14.ts, 7, 30))
->i : Symbol(i, Decl(symbolProperty14.ts, 7, 21))
->I : Symbol(I, Decl(symbolProperty14.ts, 2, 1))
->I : Symbol(I, Decl(symbolProperty14.ts, 2, 1))
-
-declare function foo(a: any): any;
->foo : Symbol(foo, Decl(symbolProperty14.ts, 5, 1), Decl(symbolProperty14.ts, 7, 30))
->a : Symbol(a, Decl(symbolProperty14.ts, 8, 21))
-
-declare function bar(i: C): C;
->bar : Symbol(bar, Decl(symbolProperty14.ts, 8, 34), Decl(symbolProperty14.ts, 10, 30))
->i : Symbol(i, Decl(symbolProperty14.ts, 10, 21))
->C : Symbol(C, Decl(symbolProperty14.ts, 0, 0))
->C : Symbol(C, Decl(symbolProperty14.ts, 0, 0))
-
-declare function bar(a: any): any;
->bar : Symbol(bar, Decl(symbolProperty14.ts, 8, 34), Decl(symbolProperty14.ts, 10, 30))
->a : Symbol(a, Decl(symbolProperty14.ts, 11, 21))
-
-foo(new C);
->foo : Symbol(foo, Decl(symbolProperty14.ts, 5, 1), Decl(symbolProperty14.ts, 7, 30))
->C : Symbol(C, Decl(symbolProperty14.ts, 0, 0))
-
-var i: I;
->i : Symbol(i, Decl(symbolProperty14.ts, 14, 3))
->I : Symbol(I, Decl(symbolProperty14.ts, 2, 1))
-
-bar(i);
->bar : Symbol(bar, Decl(symbolProperty14.ts, 8, 34), Decl(symbolProperty14.ts, 10, 30))
->i : Symbol(i, Decl(symbolProperty14.ts, 14, 3))
-
+=== tests/cases/conformance/es6/Symbols/symbolProperty14.ts ===
+class C {
+>C : Symbol(C, Decl(symbolProperty14.ts, 0, 0))
+
+    [Symbol.iterator]: { x; y };
+>Symbol.iterator : Symbol(SymbolConstructor.iterator, Decl(lib.d.ts, --, --))
+>Symbol : Symbol(Symbol, Decl(lib.d.ts, --, --), Decl(lib.d.ts, --, --))
+>iterator : Symbol(SymbolConstructor.iterator, Decl(lib.d.ts, --, --))
+>x : Symbol(x, Decl(symbolProperty14.ts, 1, 24))
+>y : Symbol(y, Decl(symbolProperty14.ts, 1, 27))
+}
+interface I {
+>I : Symbol(I, Decl(symbolProperty14.ts, 2, 1))
+
+    [Symbol.iterator]?: { x };
+>Symbol.iterator : Symbol(SymbolConstructor.iterator, Decl(lib.d.ts, --, --))
+>Symbol : Symbol(Symbol, Decl(lib.d.ts, --, --), Decl(lib.d.ts, --, --))
+>iterator : Symbol(SymbolConstructor.iterator, Decl(lib.d.ts, --, --))
+>x : Symbol(x, Decl(symbolProperty14.ts, 4, 25))
+}
+
+declare function foo(i: I): I;
+>foo : Symbol(foo, Decl(symbolProperty14.ts, 5, 1), Decl(symbolProperty14.ts, 7, 30))
+>i : Symbol(i, Decl(symbolProperty14.ts, 7, 21))
+>I : Symbol(I, Decl(symbolProperty14.ts, 2, 1))
+>I : Symbol(I, Decl(symbolProperty14.ts, 2, 1))
+
+declare function foo(a: any): any;
+>foo : Symbol(foo, Decl(symbolProperty14.ts, 5, 1), Decl(symbolProperty14.ts, 7, 30))
+>a : Symbol(a, Decl(symbolProperty14.ts, 8, 21))
+
+declare function bar(i: C): C;
+>bar : Symbol(bar, Decl(symbolProperty14.ts, 8, 34), Decl(symbolProperty14.ts, 10, 30))
+>i : Symbol(i, Decl(symbolProperty14.ts, 10, 21))
+>C : Symbol(C, Decl(symbolProperty14.ts, 0, 0))
+>C : Symbol(C, Decl(symbolProperty14.ts, 0, 0))
+
+declare function bar(a: any): any;
+>bar : Symbol(bar, Decl(symbolProperty14.ts, 8, 34), Decl(symbolProperty14.ts, 10, 30))
+>a : Symbol(a, Decl(symbolProperty14.ts, 11, 21))
+
+foo(new C);
+>foo : Symbol(foo, Decl(symbolProperty14.ts, 5, 1), Decl(symbolProperty14.ts, 7, 30))
+>C : Symbol(C, Decl(symbolProperty14.ts, 0, 0))
+
+var i: I;
+>i : Symbol(i, Decl(symbolProperty14.ts, 14, 3))
+>I : Symbol(I, Decl(symbolProperty14.ts, 2, 1))
+
+bar(i);
+>bar : Symbol(bar, Decl(symbolProperty14.ts, 8, 34), Decl(symbolProperty14.ts, 10, 30))
+>i : Symbol(i, Decl(symbolProperty14.ts, 14, 3))
+