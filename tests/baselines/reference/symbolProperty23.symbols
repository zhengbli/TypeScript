=== tests/cases/conformance/es6/Symbols/symbolProperty23.ts ===
interface I {
>I : Symbol(I, Decl(symbolProperty23.ts, 0, 0))

    [Symbol.toPrimitive]: () => boolean;
<<<<<<< HEAD
>Symbol.toPrimitive : Symbol(SymbolConstructor.toPrimitive, Decl(lib.d.ts, 3959, 18))
>Symbol : Symbol(Symbol, Decl(lib.d.ts, 3873, 52), Decl(lib.d.ts, 3979, 11))
>toPrimitive : Symbol(SymbolConstructor.toPrimitive, Decl(lib.d.ts, 3959, 18))
=======
>Symbol.toPrimitive : Symbol(SymbolConstructor.toPrimitive, Decl(lib.d.ts, --, --))
>Symbol : Symbol(Symbol, Decl(lib.d.ts, --, --), Decl(lib.d.ts, --, --))
>toPrimitive : Symbol(SymbolConstructor.toPrimitive, Decl(lib.d.ts, --, --))
>>>>>>> 738b26f0
}

class C implements I {
>C : Symbol(C, Decl(symbolProperty23.ts, 2, 1))
>I : Symbol(I, Decl(symbolProperty23.ts, 0, 0))

    [Symbol.toPrimitive]() {
<<<<<<< HEAD
>Symbol.toPrimitive : Symbol(SymbolConstructor.toPrimitive, Decl(lib.d.ts, 3959, 18))
>Symbol : Symbol(Symbol, Decl(lib.d.ts, 3873, 52), Decl(lib.d.ts, 3979, 11))
>toPrimitive : Symbol(SymbolConstructor.toPrimitive, Decl(lib.d.ts, 3959, 18))
=======
>Symbol.toPrimitive : Symbol(SymbolConstructor.toPrimitive, Decl(lib.d.ts, --, --))
>Symbol : Symbol(Symbol, Decl(lib.d.ts, --, --), Decl(lib.d.ts, --, --))
>toPrimitive : Symbol(SymbolConstructor.toPrimitive, Decl(lib.d.ts, --, --))
>>>>>>> 738b26f0

        return true;
    }
}
<|MERGE_RESOLUTION|>--- conflicted
+++ resolved
@@ -1,34 +1,22 @@
-=== tests/cases/conformance/es6/Symbols/symbolProperty23.ts ===
-interface I {
->I : Symbol(I, Decl(symbolProperty23.ts, 0, 0))
-
-    [Symbol.toPrimitive]: () => boolean;
-<<<<<<< HEAD
->Symbol.toPrimitive : Symbol(SymbolConstructor.toPrimitive, Decl(lib.d.ts, 3959, 18))
->Symbol : Symbol(Symbol, Decl(lib.d.ts, 3873, 52), Decl(lib.d.ts, 3979, 11))
->toPrimitive : Symbol(SymbolConstructor.toPrimitive, Decl(lib.d.ts, 3959, 18))
-=======
->Symbol.toPrimitive : Symbol(SymbolConstructor.toPrimitive, Decl(lib.d.ts, --, --))
->Symbol : Symbol(Symbol, Decl(lib.d.ts, --, --), Decl(lib.d.ts, --, --))
->toPrimitive : Symbol(SymbolConstructor.toPrimitive, Decl(lib.d.ts, --, --))
->>>>>>> 738b26f0
-}
-
-class C implements I {
->C : Symbol(C, Decl(symbolProperty23.ts, 2, 1))
->I : Symbol(I, Decl(symbolProperty23.ts, 0, 0))
-
-    [Symbol.toPrimitive]() {
-<<<<<<< HEAD
->Symbol.toPrimitive : Symbol(SymbolConstructor.toPrimitive, Decl(lib.d.ts, 3959, 18))
->Symbol : Symbol(Symbol, Decl(lib.d.ts, 3873, 52), Decl(lib.d.ts, 3979, 11))
->toPrimitive : Symbol(SymbolConstructor.toPrimitive, Decl(lib.d.ts, 3959, 18))
-=======
->Symbol.toPrimitive : Symbol(SymbolConstructor.toPrimitive, Decl(lib.d.ts, --, --))
->Symbol : Symbol(Symbol, Decl(lib.d.ts, --, --), Decl(lib.d.ts, --, --))
->toPrimitive : Symbol(SymbolConstructor.toPrimitive, Decl(lib.d.ts, --, --))
->>>>>>> 738b26f0
-
-        return true;
-    }
-}
+=== tests/cases/conformance/es6/Symbols/symbolProperty23.ts ===
+interface I {
+>I : Symbol(I, Decl(symbolProperty23.ts, 0, 0))
+
+    [Symbol.toPrimitive]: () => boolean;
+>Symbol.toPrimitive : Symbol(SymbolConstructor.toPrimitive, Decl(lib.d.ts, --, --))
+>Symbol : Symbol(Symbol, Decl(lib.d.ts, --, --), Decl(lib.d.ts, --, --))
+>toPrimitive : Symbol(SymbolConstructor.toPrimitive, Decl(lib.d.ts, --, --))
+}
+
+class C implements I {
+>C : Symbol(C, Decl(symbolProperty23.ts, 2, 1))
+>I : Symbol(I, Decl(symbolProperty23.ts, 0, 0))
+
+    [Symbol.toPrimitive]() {
+>Symbol.toPrimitive : Symbol(SymbolConstructor.toPrimitive, Decl(lib.d.ts, --, --))
+>Symbol : Symbol(Symbol, Decl(lib.d.ts, --, --), Decl(lib.d.ts, --, --))
+>toPrimitive : Symbol(SymbolConstructor.toPrimitive, Decl(lib.d.ts, --, --))
+
+        return true;
+    }
+}