=== tests/cases/conformance/expressions/functionCalls/callWithSpreadES6.ts ===

interface X {
>X : Symbol(X, Decl(callWithSpreadES6.ts, 0, 0))

    foo(x: number, y: number, ...z: string[]);
>foo : Symbol(foo, Decl(callWithSpreadES6.ts, 1, 13))
>x : Symbol(x, Decl(callWithSpreadES6.ts, 2, 8))
>y : Symbol(y, Decl(callWithSpreadES6.ts, 2, 18))
>z : Symbol(z, Decl(callWithSpreadES6.ts, 2, 29))
}

function foo(x: number, y: number, ...z: string[]) {
>foo : Symbol(foo, Decl(callWithSpreadES6.ts, 3, 1))
>x : Symbol(x, Decl(callWithSpreadES6.ts, 5, 13))
>y : Symbol(y, Decl(callWithSpreadES6.ts, 5, 23))
>z : Symbol(z, Decl(callWithSpreadES6.ts, 5, 34))
}

var a: string[];
>a : Symbol(a, Decl(callWithSpreadES6.ts, 8, 3))

var z: number[];
>z : Symbol(z, Decl(callWithSpreadES6.ts, 9, 3))

var obj: X;
>obj : Symbol(obj, Decl(callWithSpreadES6.ts, 10, 3))
>X : Symbol(X, Decl(callWithSpreadES6.ts, 0, 0))

var xa: X[];
>xa : Symbol(xa, Decl(callWithSpreadES6.ts, 11, 3))
>X : Symbol(X, Decl(callWithSpreadES6.ts, 0, 0))

foo(1, 2, "abc");
>foo : Symbol(foo, Decl(callWithSpreadES6.ts, 3, 1))

foo(1, 2, ...a);
>foo : Symbol(foo, Decl(callWithSpreadES6.ts, 3, 1))
>a : Symbol(a, Decl(callWithSpreadES6.ts, 8, 3))

foo(1, 2, ...a, "abc");
>foo : Symbol(foo, Decl(callWithSpreadES6.ts, 3, 1))
>a : Symbol(a, Decl(callWithSpreadES6.ts, 8, 3))

obj.foo(1, 2, "abc");
>obj.foo : Symbol(X.foo, Decl(callWithSpreadES6.ts, 1, 13))
>obj : Symbol(obj, Decl(callWithSpreadES6.ts, 10, 3))
>foo : Symbol(X.foo, Decl(callWithSpreadES6.ts, 1, 13))

obj.foo(1, 2, ...a);
>obj.foo : Symbol(X.foo, Decl(callWithSpreadES6.ts, 1, 13))
>obj : Symbol(obj, Decl(callWithSpreadES6.ts, 10, 3))
>foo : Symbol(X.foo, Decl(callWithSpreadES6.ts, 1, 13))
>a : Symbol(a, Decl(callWithSpreadES6.ts, 8, 3))

obj.foo(1, 2, ...a, "abc");
>obj.foo : Symbol(X.foo, Decl(callWithSpreadES6.ts, 1, 13))
>obj : Symbol(obj, Decl(callWithSpreadES6.ts, 10, 3))
>foo : Symbol(X.foo, Decl(callWithSpreadES6.ts, 1, 13))
>a : Symbol(a, Decl(callWithSpreadES6.ts, 8, 3))

(obj.foo)(1, 2, "abc");
>obj.foo : Symbol(X.foo, Decl(callWithSpreadES6.ts, 1, 13))
>obj : Symbol(obj, Decl(callWithSpreadES6.ts, 10, 3))
>foo : Symbol(X.foo, Decl(callWithSpreadES6.ts, 1, 13))

(obj.foo)(1, 2, ...a);
>obj.foo : Symbol(X.foo, Decl(callWithSpreadES6.ts, 1, 13))
>obj : Symbol(obj, Decl(callWithSpreadES6.ts, 10, 3))
>foo : Symbol(X.foo, Decl(callWithSpreadES6.ts, 1, 13))
>a : Symbol(a, Decl(callWithSpreadES6.ts, 8, 3))

(obj.foo)(1, 2, ...a, "abc");
>obj.foo : Symbol(X.foo, Decl(callWithSpreadES6.ts, 1, 13))
>obj : Symbol(obj, Decl(callWithSpreadES6.ts, 10, 3))
>foo : Symbol(X.foo, Decl(callWithSpreadES6.ts, 1, 13))
>a : Symbol(a, Decl(callWithSpreadES6.ts, 8, 3))

xa[1].foo(1, 2, "abc");
>xa[1].foo : Symbol(X.foo, Decl(callWithSpreadES6.ts, 1, 13))
>xa : Symbol(xa, Decl(callWithSpreadES6.ts, 11, 3))
>foo : Symbol(X.foo, Decl(callWithSpreadES6.ts, 1, 13))

xa[1].foo(1, 2, ...a);
>xa[1].foo : Symbol(X.foo, Decl(callWithSpreadES6.ts, 1, 13))
>xa : Symbol(xa, Decl(callWithSpreadES6.ts, 11, 3))
>foo : Symbol(X.foo, Decl(callWithSpreadES6.ts, 1, 13))
>a : Symbol(a, Decl(callWithSpreadES6.ts, 8, 3))

xa[1].foo(1, 2, ...a, "abc");
>xa[1].foo : Symbol(X.foo, Decl(callWithSpreadES6.ts, 1, 13))
>xa : Symbol(xa, Decl(callWithSpreadES6.ts, 11, 3))
>foo : Symbol(X.foo, Decl(callWithSpreadES6.ts, 1, 13))
>a : Symbol(a, Decl(callWithSpreadES6.ts, 8, 3))

(<Function>xa[1].foo)(...[1, 2, "abc"]);
<<<<<<< HEAD
>Function : Symbol(Function, Decl(lib.d.ts, 223, 38), Decl(lib.d.ts, 269, 11), Decl(lib.d.ts, 4036, 1))
=======
>Function : Symbol(Function, Decl(lib.d.ts, 223, 38), Decl(lib.d.ts, 269, 11), Decl(lib.d.ts, 4042, 1))
>>>>>>> 90338ecf
>xa[1].foo : Symbol(X.foo, Decl(callWithSpreadES6.ts, 1, 13))
>xa : Symbol(xa, Decl(callWithSpreadES6.ts, 11, 3))
>foo : Symbol(X.foo, Decl(callWithSpreadES6.ts, 1, 13))

class C {
>C : Symbol(C, Decl(callWithSpreadES6.ts, 29, 40))

    constructor(x: number, y: number, ...z: string[]) {
>x : Symbol(x, Decl(callWithSpreadES6.ts, 32, 16))
>y : Symbol(y, Decl(callWithSpreadES6.ts, 32, 26))
>z : Symbol(z, Decl(callWithSpreadES6.ts, 32, 37))

        this.foo(x, y);
>this.foo : Symbol(foo, Decl(callWithSpreadES6.ts, 35, 5))
>this : Symbol(C, Decl(callWithSpreadES6.ts, 29, 40))
>foo : Symbol(foo, Decl(callWithSpreadES6.ts, 35, 5))
>x : Symbol(x, Decl(callWithSpreadES6.ts, 32, 16))
>y : Symbol(y, Decl(callWithSpreadES6.ts, 32, 26))

        this.foo(x, y, ...z);
>this.foo : Symbol(foo, Decl(callWithSpreadES6.ts, 35, 5))
>this : Symbol(C, Decl(callWithSpreadES6.ts, 29, 40))
>foo : Symbol(foo, Decl(callWithSpreadES6.ts, 35, 5))
>x : Symbol(x, Decl(callWithSpreadES6.ts, 32, 16))
>y : Symbol(y, Decl(callWithSpreadES6.ts, 32, 26))
>z : Symbol(z, Decl(callWithSpreadES6.ts, 32, 37))
    }
    foo(x: number, y: number, ...z: string[]) {
>foo : Symbol(foo, Decl(callWithSpreadES6.ts, 35, 5))
>x : Symbol(x, Decl(callWithSpreadES6.ts, 36, 8))
>y : Symbol(y, Decl(callWithSpreadES6.ts, 36, 18))
>z : Symbol(z, Decl(callWithSpreadES6.ts, 36, 29))
    }
}

class D extends C {
>D : Symbol(D, Decl(callWithSpreadES6.ts, 38, 1))
>C : Symbol(C, Decl(callWithSpreadES6.ts, 29, 40))

    constructor() {
        super(1, 2);
>super : Symbol(C, Decl(callWithSpreadES6.ts, 29, 40))

        super(1, 2, ...a);
>super : Symbol(C, Decl(callWithSpreadES6.ts, 29, 40))
>a : Symbol(a, Decl(callWithSpreadES6.ts, 8, 3))
    }
    foo() {
>foo : Symbol(foo, Decl(callWithSpreadES6.ts, 44, 5))

        super.foo(1, 2);
>super.foo : Symbol(C.foo, Decl(callWithSpreadES6.ts, 35, 5))
>super : Symbol(C, Decl(callWithSpreadES6.ts, 29, 40))
>foo : Symbol(C.foo, Decl(callWithSpreadES6.ts, 35, 5))

        super.foo(1, 2, ...a);
>super.foo : Symbol(C.foo, Decl(callWithSpreadES6.ts, 35, 5))
>super : Symbol(C, Decl(callWithSpreadES6.ts, 29, 40))
>foo : Symbol(C.foo, Decl(callWithSpreadES6.ts, 35, 5))
>a : Symbol(a, Decl(callWithSpreadES6.ts, 8, 3))
    }
}

<|MERGE_RESOLUTION|>--- conflicted
+++ resolved
@@ -1,164 +1,160 @@
-=== tests/cases/conformance/expressions/functionCalls/callWithSpreadES6.ts ===
-
-interface X {
->X : Symbol(X, Decl(callWithSpreadES6.ts, 0, 0))
-
-    foo(x: number, y: number, ...z: string[]);
->foo : Symbol(foo, Decl(callWithSpreadES6.ts, 1, 13))
->x : Symbol(x, Decl(callWithSpreadES6.ts, 2, 8))
->y : Symbol(y, Decl(callWithSpreadES6.ts, 2, 18))
->z : Symbol(z, Decl(callWithSpreadES6.ts, 2, 29))
-}
-
-function foo(x: number, y: number, ...z: string[]) {
->foo : Symbol(foo, Decl(callWithSpreadES6.ts, 3, 1))
->x : Symbol(x, Decl(callWithSpreadES6.ts, 5, 13))
->y : Symbol(y, Decl(callWithSpreadES6.ts, 5, 23))
->z : Symbol(z, Decl(callWithSpreadES6.ts, 5, 34))
-}
-
-var a: string[];
->a : Symbol(a, Decl(callWithSpreadES6.ts, 8, 3))
-
-var z: number[];
->z : Symbol(z, Decl(callWithSpreadES6.ts, 9, 3))
-
-var obj: X;
->obj : Symbol(obj, Decl(callWithSpreadES6.ts, 10, 3))
->X : Symbol(X, Decl(callWithSpreadES6.ts, 0, 0))
-
-var xa: X[];
->xa : Symbol(xa, Decl(callWithSpreadES6.ts, 11, 3))
->X : Symbol(X, Decl(callWithSpreadES6.ts, 0, 0))
-
-foo(1, 2, "abc");
->foo : Symbol(foo, Decl(callWithSpreadES6.ts, 3, 1))
-
-foo(1, 2, ...a);
->foo : Symbol(foo, Decl(callWithSpreadES6.ts, 3, 1))
->a : Symbol(a, Decl(callWithSpreadES6.ts, 8, 3))
-
-foo(1, 2, ...a, "abc");
->foo : Symbol(foo, Decl(callWithSpreadES6.ts, 3, 1))
->a : Symbol(a, Decl(callWithSpreadES6.ts, 8, 3))
-
-obj.foo(1, 2, "abc");
->obj.foo : Symbol(X.foo, Decl(callWithSpreadES6.ts, 1, 13))
->obj : Symbol(obj, Decl(callWithSpreadES6.ts, 10, 3))
->foo : Symbol(X.foo, Decl(callWithSpreadES6.ts, 1, 13))
-
-obj.foo(1, 2, ...a);
->obj.foo : Symbol(X.foo, Decl(callWithSpreadES6.ts, 1, 13))
->obj : Symbol(obj, Decl(callWithSpreadES6.ts, 10, 3))
->foo : Symbol(X.foo, Decl(callWithSpreadES6.ts, 1, 13))
->a : Symbol(a, Decl(callWithSpreadES6.ts, 8, 3))
-
-obj.foo(1, 2, ...a, "abc");
->obj.foo : Symbol(X.foo, Decl(callWithSpreadES6.ts, 1, 13))
->obj : Symbol(obj, Decl(callWithSpreadES6.ts, 10, 3))
->foo : Symbol(X.foo, Decl(callWithSpreadES6.ts, 1, 13))
->a : Symbol(a, Decl(callWithSpreadES6.ts, 8, 3))
-
-(obj.foo)(1, 2, "abc");
->obj.foo : Symbol(X.foo, Decl(callWithSpreadES6.ts, 1, 13))
->obj : Symbol(obj, Decl(callWithSpreadES6.ts, 10, 3))
->foo : Symbol(X.foo, Decl(callWithSpreadES6.ts, 1, 13))
-
-(obj.foo)(1, 2, ...a);
->obj.foo : Symbol(X.foo, Decl(callWithSpreadES6.ts, 1, 13))
->obj : Symbol(obj, Decl(callWithSpreadES6.ts, 10, 3))
->foo : Symbol(X.foo, Decl(callWithSpreadES6.ts, 1, 13))
->a : Symbol(a, Decl(callWithSpreadES6.ts, 8, 3))
-
-(obj.foo)(1, 2, ...a, "abc");
->obj.foo : Symbol(X.foo, Decl(callWithSpreadES6.ts, 1, 13))
->obj : Symbol(obj, Decl(callWithSpreadES6.ts, 10, 3))
->foo : Symbol(X.foo, Decl(callWithSpreadES6.ts, 1, 13))
->a : Symbol(a, Decl(callWithSpreadES6.ts, 8, 3))
-
-xa[1].foo(1, 2, "abc");
->xa[1].foo : Symbol(X.foo, Decl(callWithSpreadES6.ts, 1, 13))
->xa : Symbol(xa, Decl(callWithSpreadES6.ts, 11, 3))
->foo : Symbol(X.foo, Decl(callWithSpreadES6.ts, 1, 13))
-
-xa[1].foo(1, 2, ...a);
->xa[1].foo : Symbol(X.foo, Decl(callWithSpreadES6.ts, 1, 13))
->xa : Symbol(xa, Decl(callWithSpreadES6.ts, 11, 3))
->foo : Symbol(X.foo, Decl(callWithSpreadES6.ts, 1, 13))
->a : Symbol(a, Decl(callWithSpreadES6.ts, 8, 3))
-
-xa[1].foo(1, 2, ...a, "abc");
->xa[1].foo : Symbol(X.foo, Decl(callWithSpreadES6.ts, 1, 13))
->xa : Symbol(xa, Decl(callWithSpreadES6.ts, 11, 3))
->foo : Symbol(X.foo, Decl(callWithSpreadES6.ts, 1, 13))
->a : Symbol(a, Decl(callWithSpreadES6.ts, 8, 3))
-
-(<Function>xa[1].foo)(...[1, 2, "abc"]);
-<<<<<<< HEAD
->Function : Symbol(Function, Decl(lib.d.ts, 223, 38), Decl(lib.d.ts, 269, 11), Decl(lib.d.ts, 4036, 1))
-=======
->Function : Symbol(Function, Decl(lib.d.ts, 223, 38), Decl(lib.d.ts, 269, 11), Decl(lib.d.ts, 4042, 1))
->>>>>>> 90338ecf
->xa[1].foo : Symbol(X.foo, Decl(callWithSpreadES6.ts, 1, 13))
->xa : Symbol(xa, Decl(callWithSpreadES6.ts, 11, 3))
->foo : Symbol(X.foo, Decl(callWithSpreadES6.ts, 1, 13))
-
-class C {
->C : Symbol(C, Decl(callWithSpreadES6.ts, 29, 40))
-
-    constructor(x: number, y: number, ...z: string[]) {
->x : Symbol(x, Decl(callWithSpreadES6.ts, 32, 16))
->y : Symbol(y, Decl(callWithSpreadES6.ts, 32, 26))
->z : Symbol(z, Decl(callWithSpreadES6.ts, 32, 37))
-
-        this.foo(x, y);
->this.foo : Symbol(foo, Decl(callWithSpreadES6.ts, 35, 5))
->this : Symbol(C, Decl(callWithSpreadES6.ts, 29, 40))
->foo : Symbol(foo, Decl(callWithSpreadES6.ts, 35, 5))
->x : Symbol(x, Decl(callWithSpreadES6.ts, 32, 16))
->y : Symbol(y, Decl(callWithSpreadES6.ts, 32, 26))
-
-        this.foo(x, y, ...z);
->this.foo : Symbol(foo, Decl(callWithSpreadES6.ts, 35, 5))
->this : Symbol(C, Decl(callWithSpreadES6.ts, 29, 40))
->foo : Symbol(foo, Decl(callWithSpreadES6.ts, 35, 5))
->x : Symbol(x, Decl(callWithSpreadES6.ts, 32, 16))
->y : Symbol(y, Decl(callWithSpreadES6.ts, 32, 26))
->z : Symbol(z, Decl(callWithSpreadES6.ts, 32, 37))
-    }
-    foo(x: number, y: number, ...z: string[]) {
->foo : Symbol(foo, Decl(callWithSpreadES6.ts, 35, 5))
->x : Symbol(x, Decl(callWithSpreadES6.ts, 36, 8))
->y : Symbol(y, Decl(callWithSpreadES6.ts, 36, 18))
->z : Symbol(z, Decl(callWithSpreadES6.ts, 36, 29))
-    }
-}
-
-class D extends C {
->D : Symbol(D, Decl(callWithSpreadES6.ts, 38, 1))
->C : Symbol(C, Decl(callWithSpreadES6.ts, 29, 40))
-
-    constructor() {
-        super(1, 2);
->super : Symbol(C, Decl(callWithSpreadES6.ts, 29, 40))
-
-        super(1, 2, ...a);
->super : Symbol(C, Decl(callWithSpreadES6.ts, 29, 40))
->a : Symbol(a, Decl(callWithSpreadES6.ts, 8, 3))
-    }
-    foo() {
->foo : Symbol(foo, Decl(callWithSpreadES6.ts, 44, 5))
-
-        super.foo(1, 2);
->super.foo : Symbol(C.foo, Decl(callWithSpreadES6.ts, 35, 5))
->super : Symbol(C, Decl(callWithSpreadES6.ts, 29, 40))
->foo : Symbol(C.foo, Decl(callWithSpreadES6.ts, 35, 5))
-
-        super.foo(1, 2, ...a);
->super.foo : Symbol(C.foo, Decl(callWithSpreadES6.ts, 35, 5))
->super : Symbol(C, Decl(callWithSpreadES6.ts, 29, 40))
->foo : Symbol(C.foo, Decl(callWithSpreadES6.ts, 35, 5))
->a : Symbol(a, Decl(callWithSpreadES6.ts, 8, 3))
-    }
-}
-
+=== tests/cases/conformance/expressions/functionCalls/callWithSpreadES6.ts ===
+
+interface X {
+>X : Symbol(X, Decl(callWithSpreadES6.ts, 0, 0))
+
+    foo(x: number, y: number, ...z: string[]);
+>foo : Symbol(foo, Decl(callWithSpreadES6.ts, 1, 13))
+>x : Symbol(x, Decl(callWithSpreadES6.ts, 2, 8))
+>y : Symbol(y, Decl(callWithSpreadES6.ts, 2, 18))
+>z : Symbol(z, Decl(callWithSpreadES6.ts, 2, 29))
+}
+
+function foo(x: number, y: number, ...z: string[]) {
+>foo : Symbol(foo, Decl(callWithSpreadES6.ts, 3, 1))
+>x : Symbol(x, Decl(callWithSpreadES6.ts, 5, 13))
+>y : Symbol(y, Decl(callWithSpreadES6.ts, 5, 23))
+>z : Symbol(z, Decl(callWithSpreadES6.ts, 5, 34))
+}
+
+var a: string[];
+>a : Symbol(a, Decl(callWithSpreadES6.ts, 8, 3))
+
+var z: number[];
+>z : Symbol(z, Decl(callWithSpreadES6.ts, 9, 3))
+
+var obj: X;
+>obj : Symbol(obj, Decl(callWithSpreadES6.ts, 10, 3))
+>X : Symbol(X, Decl(callWithSpreadES6.ts, 0, 0))
+
+var xa: X[];
+>xa : Symbol(xa, Decl(callWithSpreadES6.ts, 11, 3))
+>X : Symbol(X, Decl(callWithSpreadES6.ts, 0, 0))
+
+foo(1, 2, "abc");
+>foo : Symbol(foo, Decl(callWithSpreadES6.ts, 3, 1))
+
+foo(1, 2, ...a);
+>foo : Symbol(foo, Decl(callWithSpreadES6.ts, 3, 1))
+>a : Symbol(a, Decl(callWithSpreadES6.ts, 8, 3))
+
+foo(1, 2, ...a, "abc");
+>foo : Symbol(foo, Decl(callWithSpreadES6.ts, 3, 1))
+>a : Symbol(a, Decl(callWithSpreadES6.ts, 8, 3))
+
+obj.foo(1, 2, "abc");
+>obj.foo : Symbol(X.foo, Decl(callWithSpreadES6.ts, 1, 13))
+>obj : Symbol(obj, Decl(callWithSpreadES6.ts, 10, 3))
+>foo : Symbol(X.foo, Decl(callWithSpreadES6.ts, 1, 13))
+
+obj.foo(1, 2, ...a);
+>obj.foo : Symbol(X.foo, Decl(callWithSpreadES6.ts, 1, 13))
+>obj : Symbol(obj, Decl(callWithSpreadES6.ts, 10, 3))
+>foo : Symbol(X.foo, Decl(callWithSpreadES6.ts, 1, 13))
+>a : Symbol(a, Decl(callWithSpreadES6.ts, 8, 3))
+
+obj.foo(1, 2, ...a, "abc");
+>obj.foo : Symbol(X.foo, Decl(callWithSpreadES6.ts, 1, 13))
+>obj : Symbol(obj, Decl(callWithSpreadES6.ts, 10, 3))
+>foo : Symbol(X.foo, Decl(callWithSpreadES6.ts, 1, 13))
+>a : Symbol(a, Decl(callWithSpreadES6.ts, 8, 3))
+
+(obj.foo)(1, 2, "abc");
+>obj.foo : Symbol(X.foo, Decl(callWithSpreadES6.ts, 1, 13))
+>obj : Symbol(obj, Decl(callWithSpreadES6.ts, 10, 3))
+>foo : Symbol(X.foo, Decl(callWithSpreadES6.ts, 1, 13))
+
+(obj.foo)(1, 2, ...a);
+>obj.foo : Symbol(X.foo, Decl(callWithSpreadES6.ts, 1, 13))
+>obj : Symbol(obj, Decl(callWithSpreadES6.ts, 10, 3))
+>foo : Symbol(X.foo, Decl(callWithSpreadES6.ts, 1, 13))
+>a : Symbol(a, Decl(callWithSpreadES6.ts, 8, 3))
+
+(obj.foo)(1, 2, ...a, "abc");
+>obj.foo : Symbol(X.foo, Decl(callWithSpreadES6.ts, 1, 13))
+>obj : Symbol(obj, Decl(callWithSpreadES6.ts, 10, 3))
+>foo : Symbol(X.foo, Decl(callWithSpreadES6.ts, 1, 13))
+>a : Symbol(a, Decl(callWithSpreadES6.ts, 8, 3))
+
+xa[1].foo(1, 2, "abc");
+>xa[1].foo : Symbol(X.foo, Decl(callWithSpreadES6.ts, 1, 13))
+>xa : Symbol(xa, Decl(callWithSpreadES6.ts, 11, 3))
+>foo : Symbol(X.foo, Decl(callWithSpreadES6.ts, 1, 13))
+
+xa[1].foo(1, 2, ...a);
+>xa[1].foo : Symbol(X.foo, Decl(callWithSpreadES6.ts, 1, 13))
+>xa : Symbol(xa, Decl(callWithSpreadES6.ts, 11, 3))
+>foo : Symbol(X.foo, Decl(callWithSpreadES6.ts, 1, 13))
+>a : Symbol(a, Decl(callWithSpreadES6.ts, 8, 3))
+
+xa[1].foo(1, 2, ...a, "abc");
+>xa[1].foo : Symbol(X.foo, Decl(callWithSpreadES6.ts, 1, 13))
+>xa : Symbol(xa, Decl(callWithSpreadES6.ts, 11, 3))
+>foo : Symbol(X.foo, Decl(callWithSpreadES6.ts, 1, 13))
+>a : Symbol(a, Decl(callWithSpreadES6.ts, 8, 3))
+
+(<Function>xa[1].foo)(...[1, 2, "abc"]);
+>Function : Symbol(Function, Decl(lib.d.ts, 223, 38), Decl(lib.d.ts, 269, 11), Decl(lib.d.ts, 4069, 1))
+>xa[1].foo : Symbol(X.foo, Decl(callWithSpreadES6.ts, 1, 13))
+>xa : Symbol(xa, Decl(callWithSpreadES6.ts, 11, 3))
+>foo : Symbol(X.foo, Decl(callWithSpreadES6.ts, 1, 13))
+
+class C {
+>C : Symbol(C, Decl(callWithSpreadES6.ts, 29, 40))
+
+    constructor(x: number, y: number, ...z: string[]) {
+>x : Symbol(x, Decl(callWithSpreadES6.ts, 32, 16))
+>y : Symbol(y, Decl(callWithSpreadES6.ts, 32, 26))
+>z : Symbol(z, Decl(callWithSpreadES6.ts, 32, 37))
+
+        this.foo(x, y);
+>this.foo : Symbol(foo, Decl(callWithSpreadES6.ts, 35, 5))
+>this : Symbol(C, Decl(callWithSpreadES6.ts, 29, 40))
+>foo : Symbol(foo, Decl(callWithSpreadES6.ts, 35, 5))
+>x : Symbol(x, Decl(callWithSpreadES6.ts, 32, 16))
+>y : Symbol(y, Decl(callWithSpreadES6.ts, 32, 26))
+
+        this.foo(x, y, ...z);
+>this.foo : Symbol(foo, Decl(callWithSpreadES6.ts, 35, 5))
+>this : Symbol(C, Decl(callWithSpreadES6.ts, 29, 40))
+>foo : Symbol(foo, Decl(callWithSpreadES6.ts, 35, 5))
+>x : Symbol(x, Decl(callWithSpreadES6.ts, 32, 16))
+>y : Symbol(y, Decl(callWithSpreadES6.ts, 32, 26))
+>z : Symbol(z, Decl(callWithSpreadES6.ts, 32, 37))
+    }
+    foo(x: number, y: number, ...z: string[]) {
+>foo : Symbol(foo, Decl(callWithSpreadES6.ts, 35, 5))
+>x : Symbol(x, Decl(callWithSpreadES6.ts, 36, 8))
+>y : Symbol(y, Decl(callWithSpreadES6.ts, 36, 18))
+>z : Symbol(z, Decl(callWithSpreadES6.ts, 36, 29))
+    }
+}
+
+class D extends C {
+>D : Symbol(D, Decl(callWithSpreadES6.ts, 38, 1))
+>C : Symbol(C, Decl(callWithSpreadES6.ts, 29, 40))
+
+    constructor() {
+        super(1, 2);
+>super : Symbol(C, Decl(callWithSpreadES6.ts, 29, 40))
+
+        super(1, 2, ...a);
+>super : Symbol(C, Decl(callWithSpreadES6.ts, 29, 40))
+>a : Symbol(a, Decl(callWithSpreadES6.ts, 8, 3))
+    }
+    foo() {
+>foo : Symbol(foo, Decl(callWithSpreadES6.ts, 44, 5))
+
+        super.foo(1, 2);
+>super.foo : Symbol(C.foo, Decl(callWithSpreadES6.ts, 35, 5))
+>super : Symbol(C, Decl(callWithSpreadES6.ts, 29, 40))
+>foo : Symbol(C.foo, Decl(callWithSpreadES6.ts, 35, 5))
+
+        super.foo(1, 2, ...a);
+>super.foo : Symbol(C.foo, Decl(callWithSpreadES6.ts, 35, 5))
+>super : Symbol(C, Decl(callWithSpreadES6.ts, 29, 40))
+>foo : Symbol(C.foo, Decl(callWithSpreadES6.ts, 35, 5))
+>a : Symbol(a, Decl(callWithSpreadES6.ts, 8, 3))
+    }
+}
+