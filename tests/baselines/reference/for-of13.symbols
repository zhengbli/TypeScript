--- conflicted
+++ resolved
@@ -1,14 +1,9 @@
-=== tests/cases/conformance/es6/for-ofStatements/for-of13.ts ===
-var v: string;
->v : Symbol(v, Decl(for-of13.ts, 0, 3))
-
-for (v of [""].values()) { }
->v : Symbol(v, Decl(for-of13.ts, 0, 3))
-<<<<<<< HEAD
->[""].values : Symbol(Array.values, Decl(lib.d.ts, 4179, 37))
->values : Symbol(Array.values, Decl(lib.d.ts, 4179, 37))
-=======
->[""].values : Symbol(Array.values, Decl(lib.d.ts, --, --))
->values : Symbol(Array.values, Decl(lib.d.ts, --, --))
->>>>>>> 738b26f0
-
+=== tests/cases/conformance/es6/for-ofStatements/for-of13.ts ===
+var v: string;
+>v : Symbol(v, Decl(for-of13.ts, 0, 3))
+
+for (v of [""].values()) { }
+>v : Symbol(v, Decl(for-of13.ts, 0, 3))
+>[""].values : Symbol(Array.values, Decl(lib.d.ts, --, --))
+>values : Symbol(Array.values, Decl(lib.d.ts, --, --))
+