=== tests/cases/compiler/generatorES6_6.ts ===
class C {
>C : Symbol(C, Decl(generatorES6_6.ts, 0, 0))

  *[Symbol.iterator]() {
<<<<<<< HEAD
>Symbol.iterator : Symbol(SymbolConstructor.iterator, Decl(lib.d.ts, 3923, 31))
>Symbol : Symbol(Symbol, Decl(lib.d.ts, 3873, 52), Decl(lib.d.ts, 3979, 11))
>iterator : Symbol(SymbolConstructor.iterator, Decl(lib.d.ts, 3923, 31))
=======
>Symbol.iterator : Symbol(SymbolConstructor.iterator, Decl(lib.d.ts, --, --))
>Symbol : Symbol(Symbol, Decl(lib.d.ts, --, --), Decl(lib.d.ts, --, --))
>iterator : Symbol(SymbolConstructor.iterator, Decl(lib.d.ts, --, --))
>>>>>>> 738b26f0

    let a = yield 1;
>a : Symbol(a, Decl(generatorES6_6.ts, 2, 7))
  }
}
<|MERGE_RESOLUTION|>--- conflicted
+++ resolved
@@ -1,19 +1,13 @@
-=== tests/cases/compiler/generatorES6_6.ts ===
-class C {
->C : Symbol(C, Decl(generatorES6_6.ts, 0, 0))
-
-  *[Symbol.iterator]() {
-<<<<<<< HEAD
->Symbol.iterator : Symbol(SymbolConstructor.iterator, Decl(lib.d.ts, 3923, 31))
->Symbol : Symbol(Symbol, Decl(lib.d.ts, 3873, 52), Decl(lib.d.ts, 3979, 11))
->iterator : Symbol(SymbolConstructor.iterator, Decl(lib.d.ts, 3923, 31))
-=======
->Symbol.iterator : Symbol(SymbolConstructor.iterator, Decl(lib.d.ts, --, --))
->Symbol : Symbol(Symbol, Decl(lib.d.ts, --, --), Decl(lib.d.ts, --, --))
->iterator : Symbol(SymbolConstructor.iterator, Decl(lib.d.ts, --, --))
->>>>>>> 738b26f0
-
-    let a = yield 1;
->a : Symbol(a, Decl(generatorES6_6.ts, 2, 7))
-  }
-}
+=== tests/cases/compiler/generatorES6_6.ts ===
+class C {
+>C : Symbol(C, Decl(generatorES6_6.ts, 0, 0))
+
+  *[Symbol.iterator]() {
+>Symbol.iterator : Symbol(SymbolConstructor.iterator, Decl(lib.d.ts, --, --))
+>Symbol : Symbol(Symbol, Decl(lib.d.ts, --, --), Decl(lib.d.ts, --, --))
+>iterator : Symbol(SymbolConstructor.iterator, Decl(lib.d.ts, --, --))
+
+    let a = yield 1;
+>a : Symbol(a, Decl(generatorES6_6.ts, 2, 7))
+  }
+}