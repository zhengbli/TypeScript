=== tests/cases/compiler/generatorES6_6.ts ===
class C {
>C : Symbol(C, Decl(generatorES6_6.ts, 0, 0))

  *[Symbol.iterator]() {
<<<<<<< HEAD
>Symbol.iterator : Symbol(SymbolConstructor.iterator, Decl(lib.d.ts, 1282, 31))
>Symbol : Symbol(Symbol, Decl(lib.d.ts, 1232, 52), Decl(lib.d.ts, 1338, 11))
>iterator : Symbol(SymbolConstructor.iterator, Decl(lib.d.ts, 1282, 31))
=======
>Symbol.iterator : Symbol(SymbolConstructor.iterator, Decl(lib.d.ts, 3889, 31))
>Symbol : Symbol(Symbol, Decl(lib.d.ts, 3839, 102), Decl(lib.d.ts, 3945, 11))
>iterator : Symbol(SymbolConstructor.iterator, Decl(lib.d.ts, 3889, 31))
>>>>>>> dc5885d4

    let a = yield 1;
>a : Symbol(a, Decl(generatorES6_6.ts, 2, 7))
  }
}
<|MERGE_RESOLUTION|>--- conflicted
+++ resolved
@@ -1,19 +1,13 @@
-=== tests/cases/compiler/generatorES6_6.ts ===
-class C {
->C : Symbol(C, Decl(generatorES6_6.ts, 0, 0))
-
-  *[Symbol.iterator]() {
-<<<<<<< HEAD
->Symbol.iterator : Symbol(SymbolConstructor.iterator, Decl(lib.d.ts, 1282, 31))
->Symbol : Symbol(Symbol, Decl(lib.d.ts, 1232, 52), Decl(lib.d.ts, 1338, 11))
->iterator : Symbol(SymbolConstructor.iterator, Decl(lib.d.ts, 1282, 31))
-=======
->Symbol.iterator : Symbol(SymbolConstructor.iterator, Decl(lib.d.ts, 3889, 31))
->Symbol : Symbol(Symbol, Decl(lib.d.ts, 3839, 102), Decl(lib.d.ts, 3945, 11))
->iterator : Symbol(SymbolConstructor.iterator, Decl(lib.d.ts, 3889, 31))
->>>>>>> dc5885d4
-
-    let a = yield 1;
->a : Symbol(a, Decl(generatorES6_6.ts, 2, 7))
-  }
-}
+=== tests/cases/compiler/generatorES6_6.ts ===
+class C {
+>C : Symbol(C, Decl(generatorES6_6.ts, 0, 0))
+
+  *[Symbol.iterator]() {
+>Symbol.iterator : Symbol(SymbolConstructor.iterator, Decl(lib.d.ts, 3923, 31))
+>Symbol : Symbol(Symbol, Decl(lib.d.ts, 3873, 52), Decl(lib.d.ts, 3979, 11))
+>iterator : Symbol(SymbolConstructor.iterator, Decl(lib.d.ts, 3923, 31))
+
+    let a = yield 1;
+>a : Symbol(a, Decl(generatorES6_6.ts, 2, 7))
+  }
+}