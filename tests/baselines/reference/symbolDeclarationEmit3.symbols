--- conflicted
+++ resolved
@@ -1,40 +1,22 @@
-=== tests/cases/conformance/es6/Symbols/symbolDeclarationEmit3.ts ===
-class C {
->C : Symbol(C, Decl(symbolDeclarationEmit3.ts, 0, 0))
-
-    [Symbol.toPrimitive](x: number);
-<<<<<<< HEAD
->Symbol.toPrimitive : Symbol(SymbolConstructor.toPrimitive, Decl(lib.d.ts, 3959, 18))
->Symbol : Symbol(Symbol, Decl(lib.d.ts, 3873, 52), Decl(lib.d.ts, 3979, 11))
->toPrimitive : Symbol(SymbolConstructor.toPrimitive, Decl(lib.d.ts, 3959, 18))
->x : Symbol(x, Decl(symbolDeclarationEmit3.ts, 1, 25))
-
-    [Symbol.toPrimitive](x: string);
->Symbol.toPrimitive : Symbol(SymbolConstructor.toPrimitive, Decl(lib.d.ts, 3959, 18))
->Symbol : Symbol(Symbol, Decl(lib.d.ts, 3873, 52), Decl(lib.d.ts, 3979, 11))
->toPrimitive : Symbol(SymbolConstructor.toPrimitive, Decl(lib.d.ts, 3959, 18))
->x : Symbol(x, Decl(symbolDeclarationEmit3.ts, 2, 25))
-
-    [Symbol.toPrimitive](x: any) { }
->Symbol.toPrimitive : Symbol(SymbolConstructor.toPrimitive, Decl(lib.d.ts, 3959, 18))
->Symbol : Symbol(Symbol, Decl(lib.d.ts, 3873, 52), Decl(lib.d.ts, 3979, 11))
->toPrimitive : Symbol(SymbolConstructor.toPrimitive, Decl(lib.d.ts, 3959, 18))
-=======
->Symbol.toPrimitive : Symbol(SymbolConstructor.toPrimitive, Decl(lib.d.ts, --, --))
->Symbol : Symbol(Symbol, Decl(lib.d.ts, --, --), Decl(lib.d.ts, --, --))
->toPrimitive : Symbol(SymbolConstructor.toPrimitive, Decl(lib.d.ts, --, --))
->x : Symbol(x, Decl(symbolDeclarationEmit3.ts, 1, 25))
-
-    [Symbol.toPrimitive](x: string);
->Symbol.toPrimitive : Symbol(SymbolConstructor.toPrimitive, Decl(lib.d.ts, --, --))
->Symbol : Symbol(Symbol, Decl(lib.d.ts, --, --), Decl(lib.d.ts, --, --))
->toPrimitive : Symbol(SymbolConstructor.toPrimitive, Decl(lib.d.ts, --, --))
->x : Symbol(x, Decl(symbolDeclarationEmit3.ts, 2, 25))
-
-    [Symbol.toPrimitive](x: any) { }
->Symbol.toPrimitive : Symbol(SymbolConstructor.toPrimitive, Decl(lib.d.ts, --, --))
->Symbol : Symbol(Symbol, Decl(lib.d.ts, --, --), Decl(lib.d.ts, --, --))
->toPrimitive : Symbol(SymbolConstructor.toPrimitive, Decl(lib.d.ts, --, --))
->>>>>>> 738b26f0
->x : Symbol(x, Decl(symbolDeclarationEmit3.ts, 3, 25))
-}
+=== tests/cases/conformance/es6/Symbols/symbolDeclarationEmit3.ts ===
+class C {
+>C : Symbol(C, Decl(symbolDeclarationEmit3.ts, 0, 0))
+
+    [Symbol.toPrimitive](x: number);
+>Symbol.toPrimitive : Symbol(SymbolConstructor.toPrimitive, Decl(lib.d.ts, --, --))
+>Symbol : Symbol(Symbol, Decl(lib.d.ts, --, --), Decl(lib.d.ts, --, --))
+>toPrimitive : Symbol(SymbolConstructor.toPrimitive, Decl(lib.d.ts, --, --))
+>x : Symbol(x, Decl(symbolDeclarationEmit3.ts, 1, 25))
+
+    [Symbol.toPrimitive](x: string);
+>Symbol.toPrimitive : Symbol(SymbolConstructor.toPrimitive, Decl(lib.d.ts, --, --))
+>Symbol : Symbol(Symbol, Decl(lib.d.ts, --, --), Decl(lib.d.ts, --, --))
+>toPrimitive : Symbol(SymbolConstructor.toPrimitive, Decl(lib.d.ts, --, --))
+>x : Symbol(x, Decl(symbolDeclarationEmit3.ts, 2, 25))
+
+    [Symbol.toPrimitive](x: any) { }
+>Symbol.toPrimitive : Symbol(SymbolConstructor.toPrimitive, Decl(lib.d.ts, --, --))
+>Symbol : Symbol(Symbol, Decl(lib.d.ts, --, --), Decl(lib.d.ts, --, --))
+>toPrimitive : Symbol(SymbolConstructor.toPrimitive, Decl(lib.d.ts, --, --))
+>x : Symbol(x, Decl(symbolDeclarationEmit3.ts, 3, 25))
+}