--- conflicted
+++ resolved
@@ -1,25 +1,14 @@
-=== tests/cases/conformance/es6/Symbols/symbolProperty8.ts ===
-interface I {
->I : Symbol(I, Decl(symbolProperty8.ts, 0, 0))
-
-    [Symbol.unscopables]: number;
-<<<<<<< HEAD
->Symbol.unscopables : Symbol(SymbolConstructor.unscopables, Decl(lib.d.ts, 3971, 24))
->Symbol : Symbol(Symbol, Decl(lib.d.ts, 3873, 52), Decl(lib.d.ts, 3979, 11))
->unscopables : Symbol(SymbolConstructor.unscopables, Decl(lib.d.ts, 3971, 24))
-
-    [Symbol.toPrimitive]();
->Symbol.toPrimitive : Symbol(SymbolConstructor.toPrimitive, Decl(lib.d.ts, 3959, 18))
->Symbol : Symbol(Symbol, Decl(lib.d.ts, 3873, 52), Decl(lib.d.ts, 3979, 11))
->toPrimitive : Symbol(SymbolConstructor.toPrimitive, Decl(lib.d.ts, 3959, 18))
-=======
->Symbol.unscopables : Symbol(SymbolConstructor.unscopables, Decl(lib.d.ts, --, --))
->Symbol : Symbol(Symbol, Decl(lib.d.ts, --, --), Decl(lib.d.ts, --, --))
->unscopables : Symbol(SymbolConstructor.unscopables, Decl(lib.d.ts, --, --))
-
-    [Symbol.toPrimitive]();
->Symbol.toPrimitive : Symbol(SymbolConstructor.toPrimitive, Decl(lib.d.ts, --, --))
->Symbol : Symbol(Symbol, Decl(lib.d.ts, --, --), Decl(lib.d.ts, --, --))
->toPrimitive : Symbol(SymbolConstructor.toPrimitive, Decl(lib.d.ts, --, --))
->>>>>>> 738b26f0
-}
+=== tests/cases/conformance/es6/Symbols/symbolProperty8.ts ===
+interface I {
+>I : Symbol(I, Decl(symbolProperty8.ts, 0, 0))
+
+    [Symbol.unscopables]: number;
+>Symbol.unscopables : Symbol(SymbolConstructor.unscopables, Decl(lib.d.ts, --, --))
+>Symbol : Symbol(Symbol, Decl(lib.d.ts, --, --), Decl(lib.d.ts, --, --))
+>unscopables : Symbol(SymbolConstructor.unscopables, Decl(lib.d.ts, --, --))
+
+    [Symbol.toPrimitive]();
+>Symbol.toPrimitive : Symbol(SymbolConstructor.toPrimitive, Decl(lib.d.ts, --, --))
+>Symbol : Symbol(Symbol, Decl(lib.d.ts, --, --), Decl(lib.d.ts, --, --))
+>toPrimitive : Symbol(SymbolConstructor.toPrimitive, Decl(lib.d.ts, --, --))
+}