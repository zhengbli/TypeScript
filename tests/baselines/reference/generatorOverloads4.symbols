--- conflicted
+++ resolved
@@ -1,31 +1,19 @@
-=== tests/cases/conformance/es6/yieldExpressions/generatorOverloads4.ts ===
-class C {
->C : Symbol(C, Decl(generatorOverloads4.ts, 0, 0))
-
-    f(s: string): Iterable<any>;
->f : Symbol(f, Decl(generatorOverloads4.ts, 0, 9), Decl(generatorOverloads4.ts, 1, 32), Decl(generatorOverloads4.ts, 2, 32))
->s : Symbol(s, Decl(generatorOverloads4.ts, 1, 6))
-<<<<<<< HEAD
->Iterable : Symbol(Iterable, Decl(lib.d.ts, 4429, 1))
-=======
->Iterable : Symbol(Iterable, Decl(lib.d.ts, --, --))
->>>>>>> 738b26f0
-
-    f(s: number): Iterable<any>;
->f : Symbol(f, Decl(generatorOverloads4.ts, 0, 9), Decl(generatorOverloads4.ts, 1, 32), Decl(generatorOverloads4.ts, 2, 32))
->s : Symbol(s, Decl(generatorOverloads4.ts, 2, 6))
-<<<<<<< HEAD
->Iterable : Symbol(Iterable, Decl(lib.d.ts, 4429, 1))
-=======
->Iterable : Symbol(Iterable, Decl(lib.d.ts, --, --))
->>>>>>> 738b26f0
-
-    *f(s: any): Iterable<any> { }
->f : Symbol(f, Decl(generatorOverloads4.ts, 0, 9), Decl(generatorOverloads4.ts, 1, 32), Decl(generatorOverloads4.ts, 2, 32))
->s : Symbol(s, Decl(generatorOverloads4.ts, 3, 7))
-<<<<<<< HEAD
->Iterable : Symbol(Iterable, Decl(lib.d.ts, 4429, 1))
-=======
->Iterable : Symbol(Iterable, Decl(lib.d.ts, --, --))
->>>>>>> 738b26f0
-}
+=== tests/cases/conformance/es6/yieldExpressions/generatorOverloads4.ts ===
+class C {
+>C : Symbol(C, Decl(generatorOverloads4.ts, 0, 0))
+
+    f(s: string): Iterable<any>;
+>f : Symbol(f, Decl(generatorOverloads4.ts, 0, 9), Decl(generatorOverloads4.ts, 1, 32), Decl(generatorOverloads4.ts, 2, 32))
+>s : Symbol(s, Decl(generatorOverloads4.ts, 1, 6))
+>Iterable : Symbol(Iterable, Decl(lib.d.ts, --, --))
+
+    f(s: number): Iterable<any>;
+>f : Symbol(f, Decl(generatorOverloads4.ts, 0, 9), Decl(generatorOverloads4.ts, 1, 32), Decl(generatorOverloads4.ts, 2, 32))
+>s : Symbol(s, Decl(generatorOverloads4.ts, 2, 6))
+>Iterable : Symbol(Iterable, Decl(lib.d.ts, --, --))
+
+    *f(s: any): Iterable<any> { }
+>f : Symbol(f, Decl(generatorOverloads4.ts, 0, 9), Decl(generatorOverloads4.ts, 1, 32), Decl(generatorOverloads4.ts, 2, 32))
+>s : Symbol(s, Decl(generatorOverloads4.ts, 3, 7))
+>Iterable : Symbol(Iterable, Decl(lib.d.ts, --, --))
+}