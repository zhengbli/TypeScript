=== tests/cases/conformance/es6/yieldExpressions/generatorOverloads4.ts ===
class C {
>C : Symbol(C, Decl(generatorOverloads4.ts, 0, 0))

    f(s: string): Iterable<any>;
>f : Symbol(f, Decl(generatorOverloads4.ts, 0, 9), Decl(generatorOverloads4.ts, 1, 32), Decl(generatorOverloads4.ts, 2, 32))
>s : Symbol(s, Decl(generatorOverloads4.ts, 1, 6))
<<<<<<< HEAD
>Iterable : Symbol(Iterable, Decl(lib.d.ts, 1714, 1))
=======
>Iterable : Symbol(Iterable, Decl(lib.d.ts, 4333, 1))
>>>>>>> dc5885d4

    f(s: number): Iterable<any>;
>f : Symbol(f, Decl(generatorOverloads4.ts, 0, 9), Decl(generatorOverloads4.ts, 1, 32), Decl(generatorOverloads4.ts, 2, 32))
>s : Symbol(s, Decl(generatorOverloads4.ts, 2, 6))
<<<<<<< HEAD
>Iterable : Symbol(Iterable, Decl(lib.d.ts, 1714, 1))
=======
>Iterable : Symbol(Iterable, Decl(lib.d.ts, 4333, 1))
>>>>>>> dc5885d4

    *f(s: any): Iterable<any> { }
>f : Symbol(f, Decl(generatorOverloads4.ts, 0, 9), Decl(generatorOverloads4.ts, 1, 32), Decl(generatorOverloads4.ts, 2, 32))
>s : Symbol(s, Decl(generatorOverloads4.ts, 3, 7))
<<<<<<< HEAD
>Iterable : Symbol(Iterable, Decl(lib.d.ts, 1714, 1))
=======
>Iterable : Symbol(Iterable, Decl(lib.d.ts, 4333, 1))
>>>>>>> dc5885d4
}
<|MERGE_RESOLUTION|>--- conflicted
+++ resolved
@@ -1,31 +1,19 @@
-=== tests/cases/conformance/es6/yieldExpressions/generatorOverloads4.ts ===
-class C {
->C : Symbol(C, Decl(generatorOverloads4.ts, 0, 0))
-
-    f(s: string): Iterable<any>;
->f : Symbol(f, Decl(generatorOverloads4.ts, 0, 9), Decl(generatorOverloads4.ts, 1, 32), Decl(generatorOverloads4.ts, 2, 32))
->s : Symbol(s, Decl(generatorOverloads4.ts, 1, 6))
-<<<<<<< HEAD
->Iterable : Symbol(Iterable, Decl(lib.d.ts, 1714, 1))
-=======
->Iterable : Symbol(Iterable, Decl(lib.d.ts, 4333, 1))
->>>>>>> dc5885d4
-
-    f(s: number): Iterable<any>;
->f : Symbol(f, Decl(generatorOverloads4.ts, 0, 9), Decl(generatorOverloads4.ts, 1, 32), Decl(generatorOverloads4.ts, 2, 32))
->s : Symbol(s, Decl(generatorOverloads4.ts, 2, 6))
-<<<<<<< HEAD
->Iterable : Symbol(Iterable, Decl(lib.d.ts, 1714, 1))
-=======
->Iterable : Symbol(Iterable, Decl(lib.d.ts, 4333, 1))
->>>>>>> dc5885d4
-
-    *f(s: any): Iterable<any> { }
->f : Symbol(f, Decl(generatorOverloads4.ts, 0, 9), Decl(generatorOverloads4.ts, 1, 32), Decl(generatorOverloads4.ts, 2, 32))
->s : Symbol(s, Decl(generatorOverloads4.ts, 3, 7))
-<<<<<<< HEAD
->Iterable : Symbol(Iterable, Decl(lib.d.ts, 1714, 1))
-=======
->Iterable : Symbol(Iterable, Decl(lib.d.ts, 4333, 1))
->>>>>>> dc5885d4
-}
+=== tests/cases/conformance/es6/yieldExpressions/generatorOverloads4.ts ===
+class C {
+>C : Symbol(C, Decl(generatorOverloads4.ts, 0, 0))
+
+    f(s: string): Iterable<any>;
+>f : Symbol(f, Decl(generatorOverloads4.ts, 0, 9), Decl(generatorOverloads4.ts, 1, 32), Decl(generatorOverloads4.ts, 2, 32))
+>s : Symbol(s, Decl(generatorOverloads4.ts, 1, 6))
+>Iterable : Symbol(Iterable, Decl(lib.d.ts, 4367, 1))
+
+    f(s: number): Iterable<any>;
+>f : Symbol(f, Decl(generatorOverloads4.ts, 0, 9), Decl(generatorOverloads4.ts, 1, 32), Decl(generatorOverloads4.ts, 2, 32))
+>s : Symbol(s, Decl(generatorOverloads4.ts, 2, 6))
+>Iterable : Symbol(Iterable, Decl(lib.d.ts, 4367, 1))
+
+    *f(s: any): Iterable<any> { }
+>f : Symbol(f, Decl(generatorOverloads4.ts, 0, 9), Decl(generatorOverloads4.ts, 1, 32), Decl(generatorOverloads4.ts, 2, 32))
+>s : Symbol(s, Decl(generatorOverloads4.ts, 3, 7))
+>Iterable : Symbol(Iterable, Decl(lib.d.ts, 4367, 1))
+}