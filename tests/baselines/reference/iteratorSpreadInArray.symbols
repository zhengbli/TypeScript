=== tests/cases/conformance/es6/spread/iteratorSpreadInArray.ts ===
var array = [...new SymbolIterator];
>array : Symbol(array, Decl(iteratorSpreadInArray.ts, 0, 3))
>SymbolIterator : Symbol(SymbolIterator, Decl(iteratorSpreadInArray.ts, 0, 36))

class SymbolIterator {
>SymbolIterator : Symbol(SymbolIterator, Decl(iteratorSpreadInArray.ts, 0, 36))

    next() {
>next : Symbol(next, Decl(iteratorSpreadInArray.ts, 2, 22))

        return {
            value: Symbol(),
>value : Symbol(value, Decl(iteratorSpreadInArray.ts, 4, 16))
<<<<<<< HEAD
>Symbol : Symbol(Symbol, Decl(lib.d.ts, 1232, 52), Decl(lib.d.ts, 1338, 11))
=======
>Symbol : Symbol(Symbol, Decl(lib.d.ts, 3839, 102), Decl(lib.d.ts, 3945, 11))
>>>>>>> dc5885d4

            done: false
>done : Symbol(done, Decl(iteratorSpreadInArray.ts, 5, 28))

        };
    }

    [Symbol.iterator]() {
<<<<<<< HEAD
>Symbol.iterator : Symbol(SymbolConstructor.iterator, Decl(lib.d.ts, 1282, 31))
>Symbol : Symbol(Symbol, Decl(lib.d.ts, 1232, 52), Decl(lib.d.ts, 1338, 11))
>iterator : Symbol(SymbolConstructor.iterator, Decl(lib.d.ts, 1282, 31))
=======
>Symbol.iterator : Symbol(SymbolConstructor.iterator, Decl(lib.d.ts, 3889, 31))
>Symbol : Symbol(Symbol, Decl(lib.d.ts, 3839, 102), Decl(lib.d.ts, 3945, 11))
>iterator : Symbol(SymbolConstructor.iterator, Decl(lib.d.ts, 3889, 31))
>>>>>>> dc5885d4

        return this;
>this : Symbol(SymbolIterator, Decl(iteratorSpreadInArray.ts, 0, 36))
    }
}
<|MERGE_RESOLUTION|>--- conflicted
+++ resolved
@@ -1,41 +1,31 @@
-=== tests/cases/conformance/es6/spread/iteratorSpreadInArray.ts ===
-var array = [...new SymbolIterator];
->array : Symbol(array, Decl(iteratorSpreadInArray.ts, 0, 3))
->SymbolIterator : Symbol(SymbolIterator, Decl(iteratorSpreadInArray.ts, 0, 36))
-
-class SymbolIterator {
->SymbolIterator : Symbol(SymbolIterator, Decl(iteratorSpreadInArray.ts, 0, 36))
-
-    next() {
->next : Symbol(next, Decl(iteratorSpreadInArray.ts, 2, 22))
-
-        return {
-            value: Symbol(),
->value : Symbol(value, Decl(iteratorSpreadInArray.ts, 4, 16))
-<<<<<<< HEAD
->Symbol : Symbol(Symbol, Decl(lib.d.ts, 1232, 52), Decl(lib.d.ts, 1338, 11))
-=======
->Symbol : Symbol(Symbol, Decl(lib.d.ts, 3839, 102), Decl(lib.d.ts, 3945, 11))
->>>>>>> dc5885d4
-
-            done: false
->done : Symbol(done, Decl(iteratorSpreadInArray.ts, 5, 28))
-
-        };
-    }
-
-    [Symbol.iterator]() {
-<<<<<<< HEAD
->Symbol.iterator : Symbol(SymbolConstructor.iterator, Decl(lib.d.ts, 1282, 31))
->Symbol : Symbol(Symbol, Decl(lib.d.ts, 1232, 52), Decl(lib.d.ts, 1338, 11))
->iterator : Symbol(SymbolConstructor.iterator, Decl(lib.d.ts, 1282, 31))
-=======
->Symbol.iterator : Symbol(SymbolConstructor.iterator, Decl(lib.d.ts, 3889, 31))
->Symbol : Symbol(Symbol, Decl(lib.d.ts, 3839, 102), Decl(lib.d.ts, 3945, 11))
->iterator : Symbol(SymbolConstructor.iterator, Decl(lib.d.ts, 3889, 31))
->>>>>>> dc5885d4
-
-        return this;
->this : Symbol(SymbolIterator, Decl(iteratorSpreadInArray.ts, 0, 36))
-    }
-}
+=== tests/cases/conformance/es6/spread/iteratorSpreadInArray.ts ===
+var array = [...new SymbolIterator];
+>array : Symbol(array, Decl(iteratorSpreadInArray.ts, 0, 3))
+>SymbolIterator : Symbol(SymbolIterator, Decl(iteratorSpreadInArray.ts, 0, 36))
+
+class SymbolIterator {
+>SymbolIterator : Symbol(SymbolIterator, Decl(iteratorSpreadInArray.ts, 0, 36))
+
+    next() {
+>next : Symbol(next, Decl(iteratorSpreadInArray.ts, 2, 22))
+
+        return {
+            value: Symbol(),
+>value : Symbol(value, Decl(iteratorSpreadInArray.ts, 4, 16))
+>Symbol : Symbol(Symbol, Decl(lib.d.ts, 3873, 52), Decl(lib.d.ts, 3979, 11))
+
+            done: false
+>done : Symbol(done, Decl(iteratorSpreadInArray.ts, 5, 28))
+
+        };
+    }
+
+    [Symbol.iterator]() {
+>Symbol.iterator : Symbol(SymbolConstructor.iterator, Decl(lib.d.ts, 3923, 31))
+>Symbol : Symbol(Symbol, Decl(lib.d.ts, 3873, 52), Decl(lib.d.ts, 3979, 11))
+>iterator : Symbol(SymbolConstructor.iterator, Decl(lib.d.ts, 3923, 31))
+
+        return this;
+>this : Symbol(SymbolIterator, Decl(iteratorSpreadInArray.ts, 0, 36))
+    }
+}