//// [symbolProperty22.ts]
interface I<T, U> {
    [Symbol.unscopables](x: T): U;
}

declare function foo<T, U>(p1: T, p2: I<T, U>): U;

<<<<<<< HEAD
foo("", { [Symbol.unscopables]: s => s.length });

//// [symbolProperty22.js]
foo("", { [Symbol.unscopables]: s => s.length });
=======
foo("", { [Symbol.unscopables]: s => s.length });

//// [symbolProperty22.js]
foo("", { [Symbol.unscopables]: s => { return s.length; } });
>>>>>>> 622eb926
<|MERGE_RESOLUTION|>--- conflicted
+++ resolved
@@ -5,14 +5,7 @@
 
 declare function foo<T, U>(p1: T, p2: I<T, U>): U;
 
-<<<<<<< HEAD
 foo("", { [Symbol.unscopables]: s => s.length });
 
 //// [symbolProperty22.js]
-foo("", { [Symbol.unscopables]: s => s.length });
-=======
-foo("", { [Symbol.unscopables]: s => s.length });
-
-//// [symbolProperty22.js]
-foo("", { [Symbol.unscopables]: s => { return s.length; } });
->>>>>>> 622eb926
+foo("", { [Symbol.unscopables]: s => s.length });