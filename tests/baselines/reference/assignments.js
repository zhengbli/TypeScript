//// [assignments.ts]
// In this file:
//  Assign to a module
//  Assign to a class
//  Assign to an enum
//  Assign to a function
//  Assign to a variable
//  Assign to a parameter
//  Assign to an interface

module M { }
M = null; // Error

class C { }
C = null; // Error

enum E { A }
E = null; // Error
E.A = null; // OK per spec, Error per implementation (509581)

function fn() { }
fn = null; // Should be error

var v;
v = null; // OK

function fn2(p) {
    p = null; // OK
}

interface I { }
I = null; // Error

//// [assignments.js]
// In this file:
//  Assign to a module
//  Assign to a class
//  Assign to an enum
//  Assign to a function
//  Assign to a variable
//  Assign to a parameter
//  Assign to an interface
M = null; // Error
var C = (function () {
    function C() {
    }
    return C;
})();
C = null; // Error
var E;
(function (E) {
    E[E["A"] = 0] = "A";
})(E || (E = {}));
E = null; // Error
<<<<<<< HEAD
E.A = null; // OK per spec, Error per implementation (509581)
function fn() { }
=======
0 /* A */ = null; // OK per spec, Error per implementation (509581)
function fn() {
}
>>>>>>> 17f3e146
fn = null; // Should be error
var v;
v = null; // OK
function fn2(p) {
    p = null; // OK
}
I = null; // Error
<|MERGE_RESOLUTION|>--- conflicted
+++ resolved
@@ -1,4 +1,4 @@
-//// [assignments.ts]
+//// [assignments.ts]
 // In this file:
 //  Assign to a module
 //  Assign to a class
@@ -29,41 +29,36 @@
 }
 
 interface I { }
-I = null; // Error
-
-//// [assignments.js]
-// In this file:
-//  Assign to a module
-//  Assign to a class
-//  Assign to an enum
-//  Assign to a function
-//  Assign to a variable
-//  Assign to a parameter
-//  Assign to an interface
-M = null; // Error
-var C = (function () {
-    function C() {
-    }
-    return C;
-})();
-C = null; // Error
-var E;
-(function (E) {
-    E[E["A"] = 0] = "A";
-})(E || (E = {}));
-E = null; // Error
-<<<<<<< HEAD
-E.A = null; // OK per spec, Error per implementation (509581)
-function fn() { }
-=======
-0 /* A */ = null; // OK per spec, Error per implementation (509581)
-function fn() {
-}
->>>>>>> 17f3e146
-fn = null; // Should be error
-var v;
-v = null; // OK
-function fn2(p) {
-    p = null; // OK
-}
-I = null; // Error
+I = null; // Error
+
+//// [assignments.js]
+// In this file:
+//  Assign to a module
+//  Assign to a class
+//  Assign to an enum
+//  Assign to a function
+//  Assign to a variable
+//  Assign to a parameter
+//  Assign to an interface
+M = null; // Error
+var C = (function () {
+    function C() {
+    }
+    return C;
+})();
+C = null; // Error
+var E;
+(function (E) {
+    E[E["A"] = 0] = "A";
+})(E || (E = {}));
+E = null; // Error
+E.A = null; // OK per spec, Error per implementation (509581)
+function fn() {
+}
+fn = null; // Should be error
+var v;
+v = null; // OK
+function fn2(p) {
+    p = null; // OK
+}
+I = null; // Error