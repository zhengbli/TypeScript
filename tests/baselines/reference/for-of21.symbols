=== tests/cases/conformance/es6/for-ofStatements/for-of21.ts ===
for (const v of new FooIterator) {
>v : Symbol(v, Decl(for-of21.ts, 0, 10))
>FooIterator : Symbol(FooIterator, Decl(for-of21.ts, 4, 13))

    v;
>v : Symbol(v, Decl(for-of21.ts, 0, 10))
}

class Foo { }
>Foo : Symbol(Foo, Decl(for-of21.ts, 2, 1))

class FooIterator {
>FooIterator : Symbol(FooIterator, Decl(for-of21.ts, 4, 13))

    next() {
>next : Symbol(next, Decl(for-of21.ts, 5, 19))

        return {
            value: new Foo,
>value : Symbol(value, Decl(for-of21.ts, 7, 16))
>Foo : Symbol(Foo, Decl(for-of21.ts, 2, 1))

            done: false
>done : Symbol(done, Decl(for-of21.ts, 8, 27))

        };
    }
    [Symbol.iterator]() {
<<<<<<< HEAD
>Symbol.iterator : Symbol(SymbolConstructor.iterator, Decl(lib.d.ts, 3923, 31))
>Symbol : Symbol(Symbol, Decl(lib.d.ts, 3873, 52), Decl(lib.d.ts, 3979, 11))
>iterator : Symbol(SymbolConstructor.iterator, Decl(lib.d.ts, 3923, 31))
=======
>Symbol.iterator : Symbol(SymbolConstructor.iterator, Decl(lib.d.ts, --, --))
>Symbol : Symbol(Symbol, Decl(lib.d.ts, --, --), Decl(lib.d.ts, --, --))
>iterator : Symbol(SymbolConstructor.iterator, Decl(lib.d.ts, --, --))
>>>>>>> 738b26f0

        return this;
>this : Symbol(FooIterator, Decl(for-of21.ts, 4, 13))
    }
}
<|MERGE_RESOLUTION|>--- conflicted
+++ resolved
@@ -1,43 +1,37 @@
-=== tests/cases/conformance/es6/for-ofStatements/for-of21.ts ===
-for (const v of new FooIterator) {
->v : Symbol(v, Decl(for-of21.ts, 0, 10))
->FooIterator : Symbol(FooIterator, Decl(for-of21.ts, 4, 13))
-
-    v;
->v : Symbol(v, Decl(for-of21.ts, 0, 10))
-}
-
-class Foo { }
->Foo : Symbol(Foo, Decl(for-of21.ts, 2, 1))
-
-class FooIterator {
->FooIterator : Symbol(FooIterator, Decl(for-of21.ts, 4, 13))
-
-    next() {
->next : Symbol(next, Decl(for-of21.ts, 5, 19))
-
-        return {
-            value: new Foo,
->value : Symbol(value, Decl(for-of21.ts, 7, 16))
->Foo : Symbol(Foo, Decl(for-of21.ts, 2, 1))
-
-            done: false
->done : Symbol(done, Decl(for-of21.ts, 8, 27))
-
-        };
-    }
-    [Symbol.iterator]() {
-<<<<<<< HEAD
->Symbol.iterator : Symbol(SymbolConstructor.iterator, Decl(lib.d.ts, 3923, 31))
->Symbol : Symbol(Symbol, Decl(lib.d.ts, 3873, 52), Decl(lib.d.ts, 3979, 11))
->iterator : Symbol(SymbolConstructor.iterator, Decl(lib.d.ts, 3923, 31))
-=======
->Symbol.iterator : Symbol(SymbolConstructor.iterator, Decl(lib.d.ts, --, --))
->Symbol : Symbol(Symbol, Decl(lib.d.ts, --, --), Decl(lib.d.ts, --, --))
->iterator : Symbol(SymbolConstructor.iterator, Decl(lib.d.ts, --, --))
->>>>>>> 738b26f0
-
-        return this;
->this : Symbol(FooIterator, Decl(for-of21.ts, 4, 13))
-    }
-}
+=== tests/cases/conformance/es6/for-ofStatements/for-of21.ts ===
+for (const v of new FooIterator) {
+>v : Symbol(v, Decl(for-of21.ts, 0, 10))
+>FooIterator : Symbol(FooIterator, Decl(for-of21.ts, 4, 13))
+
+    v;
+>v : Symbol(v, Decl(for-of21.ts, 0, 10))
+}
+
+class Foo { }
+>Foo : Symbol(Foo, Decl(for-of21.ts, 2, 1))
+
+class FooIterator {
+>FooIterator : Symbol(FooIterator, Decl(for-of21.ts, 4, 13))
+
+    next() {
+>next : Symbol(next, Decl(for-of21.ts, 5, 19))
+
+        return {
+            value: new Foo,
+>value : Symbol(value, Decl(for-of21.ts, 7, 16))
+>Foo : Symbol(Foo, Decl(for-of21.ts, 2, 1))
+
+            done: false
+>done : Symbol(done, Decl(for-of21.ts, 8, 27))
+
+        };
+    }
+    [Symbol.iterator]() {
+>Symbol.iterator : Symbol(SymbolConstructor.iterator, Decl(lib.d.ts, --, --))
+>Symbol : Symbol(Symbol, Decl(lib.d.ts, --, --), Decl(lib.d.ts, --, --))
+>iterator : Symbol(SymbolConstructor.iterator, Decl(lib.d.ts, --, --))
+
+        return this;
+>this : Symbol(FooIterator, Decl(for-of21.ts, 4, 13))
+    }
+}