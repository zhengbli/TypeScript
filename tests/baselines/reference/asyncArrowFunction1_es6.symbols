=== tests/cases/conformance/async/es6/asyncArrowFunction/asyncArrowFunction1_es6.ts ===

var foo = async (): Promise<void> => {
>foo : Symbol(foo, Decl(asyncArrowFunction1_es6.ts, 1, 3))
<<<<<<< HEAD
>Promise : Symbol(Promise, Decl(lib.d.ts, 4805, 1), Decl(lib.d.ts, 4891, 11))
=======
>Promise : Symbol(Promise, Decl(lib.d.ts, 4987, 1), Decl(lib.d.ts, 5073, 11))
>>>>>>> dc5885d4

};
<|MERGE_RESOLUTION|>--- conflicted
+++ resolved
@@ -1,11 +1,7 @@
-=== tests/cases/conformance/async/es6/asyncArrowFunction/asyncArrowFunction1_es6.ts ===
-
-var foo = async (): Promise<void> => {
->foo : Symbol(foo, Decl(asyncArrowFunction1_es6.ts, 1, 3))
-<<<<<<< HEAD
->Promise : Symbol(Promise, Decl(lib.d.ts, 4805, 1), Decl(lib.d.ts, 4891, 11))
-=======
->Promise : Symbol(Promise, Decl(lib.d.ts, 4987, 1), Decl(lib.d.ts, 5073, 11))
->>>>>>> dc5885d4
-
-};
+=== tests/cases/conformance/async/es6/asyncArrowFunction/asyncArrowFunction1_es6.ts ===
+
+var foo = async (): Promise<void> => {
+>foo : Symbol(foo, Decl(asyncArrowFunction1_es6.ts, 1, 3))
+>Promise : Symbol(Promise, Decl(lib.d.ts, 5021, 1), Decl(lib.d.ts, 5107, 11))
+
+};