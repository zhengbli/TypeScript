--- conflicted
+++ resolved
@@ -1,56 +1,32 @@
-=== tests/cases/conformance/es6/Symbols/symbolProperty19.ts ===
-var i = {
->i : Symbol(i, Decl(symbolProperty19.ts, 0, 3))
-
-    [Symbol.iterator]: { p: null },
-<<<<<<< HEAD
->Symbol.iterator : Symbol(SymbolConstructor.iterator, Decl(lib.d.ts, 3923, 31))
->Symbol : Symbol(Symbol, Decl(lib.d.ts, 3873, 52), Decl(lib.d.ts, 3979, 11))
->iterator : Symbol(SymbolConstructor.iterator, Decl(lib.d.ts, 3923, 31))
->p : Symbol(p, Decl(symbolProperty19.ts, 1, 24))
-
-    [Symbol.toStringTag]() { return { p: undefined }; }
->Symbol.toStringTag : Symbol(SymbolConstructor.toStringTag, Decl(lib.d.ts, 3965, 24))
->Symbol : Symbol(Symbol, Decl(lib.d.ts, 3873, 52), Decl(lib.d.ts, 3979, 11))
->toStringTag : Symbol(SymbolConstructor.toStringTag, Decl(lib.d.ts, 3965, 24))
-=======
->Symbol.iterator : Symbol(SymbolConstructor.iterator, Decl(lib.d.ts, --, --))
->Symbol : Symbol(Symbol, Decl(lib.d.ts, --, --), Decl(lib.d.ts, --, --))
->iterator : Symbol(SymbolConstructor.iterator, Decl(lib.d.ts, --, --))
->p : Symbol(p, Decl(symbolProperty19.ts, 1, 24))
-
-    [Symbol.toStringTag]() { return { p: undefined }; }
->Symbol.toStringTag : Symbol(SymbolConstructor.toStringTag, Decl(lib.d.ts, --, --))
->Symbol : Symbol(Symbol, Decl(lib.d.ts, --, --), Decl(lib.d.ts, --, --))
->toStringTag : Symbol(SymbolConstructor.toStringTag, Decl(lib.d.ts, --, --))
->>>>>>> 738b26f0
->p : Symbol(p, Decl(symbolProperty19.ts, 2, 37))
->undefined : Symbol(undefined)
-}
-
-var it = i[Symbol.iterator];
->it : Symbol(it, Decl(symbolProperty19.ts, 5, 3))
->i : Symbol(i, Decl(symbolProperty19.ts, 0, 3))
-<<<<<<< HEAD
->Symbol.iterator : Symbol(SymbolConstructor.iterator, Decl(lib.d.ts, 3923, 31))
->Symbol : Symbol(Symbol, Decl(lib.d.ts, 3873, 52), Decl(lib.d.ts, 3979, 11))
->iterator : Symbol(SymbolConstructor.iterator, Decl(lib.d.ts, 3923, 31))
-=======
->Symbol.iterator : Symbol(SymbolConstructor.iterator, Decl(lib.d.ts, --, --))
->Symbol : Symbol(Symbol, Decl(lib.d.ts, --, --), Decl(lib.d.ts, --, --))
->iterator : Symbol(SymbolConstructor.iterator, Decl(lib.d.ts, --, --))
->>>>>>> 738b26f0
-
-var str = i[Symbol.toStringTag]();
->str : Symbol(str, Decl(symbolProperty19.ts, 6, 3))
->i : Symbol(i, Decl(symbolProperty19.ts, 0, 3))
-<<<<<<< HEAD
->Symbol.toStringTag : Symbol(SymbolConstructor.toStringTag, Decl(lib.d.ts, 3965, 24))
->Symbol : Symbol(Symbol, Decl(lib.d.ts, 3873, 52), Decl(lib.d.ts, 3979, 11))
->toStringTag : Symbol(SymbolConstructor.toStringTag, Decl(lib.d.ts, 3965, 24))
-=======
->Symbol.toStringTag : Symbol(SymbolConstructor.toStringTag, Decl(lib.d.ts, --, --))
->Symbol : Symbol(Symbol, Decl(lib.d.ts, --, --), Decl(lib.d.ts, --, --))
->toStringTag : Symbol(SymbolConstructor.toStringTag, Decl(lib.d.ts, --, --))
->>>>>>> 738b26f0
-
+=== tests/cases/conformance/es6/Symbols/symbolProperty19.ts ===
+var i = {
+>i : Symbol(i, Decl(symbolProperty19.ts, 0, 3))
+
+    [Symbol.iterator]: { p: null },
+>Symbol.iterator : Symbol(SymbolConstructor.iterator, Decl(lib.d.ts, --, --))
+>Symbol : Symbol(Symbol, Decl(lib.d.ts, --, --), Decl(lib.d.ts, --, --))
+>iterator : Symbol(SymbolConstructor.iterator, Decl(lib.d.ts, --, --))
+>p : Symbol(p, Decl(symbolProperty19.ts, 1, 24))
+
+    [Symbol.toStringTag]() { return { p: undefined }; }
+>Symbol.toStringTag : Symbol(SymbolConstructor.toStringTag, Decl(lib.d.ts, --, --))
+>Symbol : Symbol(Symbol, Decl(lib.d.ts, --, --), Decl(lib.d.ts, --, --))
+>toStringTag : Symbol(SymbolConstructor.toStringTag, Decl(lib.d.ts, --, --))
+>p : Symbol(p, Decl(symbolProperty19.ts, 2, 37))
+>undefined : Symbol(undefined)
+}
+
+var it = i[Symbol.iterator];
+>it : Symbol(it, Decl(symbolProperty19.ts, 5, 3))
+>i : Symbol(i, Decl(symbolProperty19.ts, 0, 3))
+>Symbol.iterator : Symbol(SymbolConstructor.iterator, Decl(lib.d.ts, --, --))
+>Symbol : Symbol(Symbol, Decl(lib.d.ts, --, --), Decl(lib.d.ts, --, --))
+>iterator : Symbol(SymbolConstructor.iterator, Decl(lib.d.ts, --, --))
+
+var str = i[Symbol.toStringTag]();
+>str : Symbol(str, Decl(symbolProperty19.ts, 6, 3))
+>i : Symbol(i, Decl(symbolProperty19.ts, 0, 3))
+>Symbol.toStringTag : Symbol(SymbolConstructor.toStringTag, Decl(lib.d.ts, --, --))
+>Symbol : Symbol(Symbol, Decl(lib.d.ts, --, --), Decl(lib.d.ts, --, --))
+>toStringTag : Symbol(SymbolConstructor.toStringTag, Decl(lib.d.ts, --, --))
+