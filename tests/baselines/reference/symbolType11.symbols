--- conflicted
+++ resolved
@@ -1,33 +1,27 @@
-=== tests/cases/conformance/es6/Symbols/symbolType11.ts ===
-var s = Symbol.for("logical");
->s : Symbol(s, Decl(symbolType11.ts, 0, 3))
-<<<<<<< HEAD
->Symbol.for : Symbol(SymbolConstructor.for, Decl(lib.d.ts, 1254, 42))
->Symbol : Symbol(Symbol, Decl(lib.d.ts, 1232, 52), Decl(lib.d.ts, 1338, 11))
->for : Symbol(SymbolConstructor.for, Decl(lib.d.ts, 1254, 42))
-=======
->Symbol.for : Symbol(SymbolConstructor.for, Decl(lib.d.ts, 3861, 42))
->Symbol : Symbol(Symbol, Decl(lib.d.ts, 3839, 102), Decl(lib.d.ts, 3945, 11))
->for : Symbol(SymbolConstructor.for, Decl(lib.d.ts, 3861, 42))
->>>>>>> dc5885d4
-
-s && s;
->s : Symbol(s, Decl(symbolType11.ts, 0, 3))
->s : Symbol(s, Decl(symbolType11.ts, 0, 3))
-
-s && [];
->s : Symbol(s, Decl(symbolType11.ts, 0, 3))
-
-0 && s;
->s : Symbol(s, Decl(symbolType11.ts, 0, 3))
-
-s || s;
->s : Symbol(s, Decl(symbolType11.ts, 0, 3))
->s : Symbol(s, Decl(symbolType11.ts, 0, 3))
-
-s || 1;
->s : Symbol(s, Decl(symbolType11.ts, 0, 3))
-
-({}) || s;
->s : Symbol(s, Decl(symbolType11.ts, 0, 3))
-
+=== tests/cases/conformance/es6/Symbols/symbolType11.ts ===
+var s = Symbol.for("logical");
+>s : Symbol(s, Decl(symbolType11.ts, 0, 3))
+>Symbol.for : Symbol(SymbolConstructor.for, Decl(lib.d.ts, 3895, 42))
+>Symbol : Symbol(Symbol, Decl(lib.d.ts, 3873, 52), Decl(lib.d.ts, 3979, 11))
+>for : Symbol(SymbolConstructor.for, Decl(lib.d.ts, 3895, 42))
+
+s && s;
+>s : Symbol(s, Decl(symbolType11.ts, 0, 3))
+>s : Symbol(s, Decl(symbolType11.ts, 0, 3))
+
+s && [];
+>s : Symbol(s, Decl(symbolType11.ts, 0, 3))
+
+0 && s;
+>s : Symbol(s, Decl(symbolType11.ts, 0, 3))
+
+s || s;
+>s : Symbol(s, Decl(symbolType11.ts, 0, 3))
+>s : Symbol(s, Decl(symbolType11.ts, 0, 3))
+
+s || 1;
+>s : Symbol(s, Decl(symbolType11.ts, 0, 3))
+
+({}) || s;
+>s : Symbol(s, Decl(symbolType11.ts, 0, 3))
+