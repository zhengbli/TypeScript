--- conflicted
+++ resolved
@@ -1,31 +1,19 @@
-=== tests/cases/conformance/es6/yieldExpressions/generatorOverloads5.ts ===
-module M {
->M : Symbol(M, Decl(generatorOverloads5.ts, 0, 0))
-
-    function f(s: string): Iterable<any>;
->f : Symbol(f, Decl(generatorOverloads5.ts, 0, 10), Decl(generatorOverloads5.ts, 1, 41), Decl(generatorOverloads5.ts, 2, 41))
->s : Symbol(s, Decl(generatorOverloads5.ts, 1, 15))
-<<<<<<< HEAD
->Iterable : Symbol(Iterable, Decl(lib.d.ts, 1714, 1))
-=======
->Iterable : Symbol(Iterable, Decl(lib.d.ts, 4333, 1))
->>>>>>> dc5885d4
-
-    function f(s: number): Iterable<any>;
->f : Symbol(f, Decl(generatorOverloads5.ts, 0, 10), Decl(generatorOverloads5.ts, 1, 41), Decl(generatorOverloads5.ts, 2, 41))
->s : Symbol(s, Decl(generatorOverloads5.ts, 2, 15))
-<<<<<<< HEAD
->Iterable : Symbol(Iterable, Decl(lib.d.ts, 1714, 1))
-=======
->Iterable : Symbol(Iterable, Decl(lib.d.ts, 4333, 1))
->>>>>>> dc5885d4
-
-    function* f(s: any): Iterable<any> { }
->f : Symbol(f, Decl(generatorOverloads5.ts, 0, 10), Decl(generatorOverloads5.ts, 1, 41), Decl(generatorOverloads5.ts, 2, 41))
->s : Symbol(s, Decl(generatorOverloads5.ts, 3, 16))
-<<<<<<< HEAD
->Iterable : Symbol(Iterable, Decl(lib.d.ts, 1714, 1))
-=======
->Iterable : Symbol(Iterable, Decl(lib.d.ts, 4333, 1))
->>>>>>> dc5885d4
-}
+=== tests/cases/conformance/es6/yieldExpressions/generatorOverloads5.ts ===
+module M {
+>M : Symbol(M, Decl(generatorOverloads5.ts, 0, 0))
+
+    function f(s: string): Iterable<any>;
+>f : Symbol(f, Decl(generatorOverloads5.ts, 0, 10), Decl(generatorOverloads5.ts, 1, 41), Decl(generatorOverloads5.ts, 2, 41))
+>s : Symbol(s, Decl(generatorOverloads5.ts, 1, 15))
+>Iterable : Symbol(Iterable, Decl(lib.d.ts, 4367, 1))
+
+    function f(s: number): Iterable<any>;
+>f : Symbol(f, Decl(generatorOverloads5.ts, 0, 10), Decl(generatorOverloads5.ts, 1, 41), Decl(generatorOverloads5.ts, 2, 41))
+>s : Symbol(s, Decl(generatorOverloads5.ts, 2, 15))
+>Iterable : Symbol(Iterable, Decl(lib.d.ts, 4367, 1))
+
+    function* f(s: any): Iterable<any> { }
+>f : Symbol(f, Decl(generatorOverloads5.ts, 0, 10), Decl(generatorOverloads5.ts, 1, 41), Decl(generatorOverloads5.ts, 2, 41))
+>s : Symbol(s, Decl(generatorOverloads5.ts, 3, 16))
+>Iterable : Symbol(Iterable, Decl(lib.d.ts, 4367, 1))
+}