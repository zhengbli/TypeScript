--- conflicted
+++ resolved
@@ -1,27 +1,15 @@
-tests/cases/compiler/importDeclWithDeclareModifierInAmbientContext.ts(6,5): error TS1038: A 'declare' modifier cannot be used in an already ambient context.
-<<<<<<< HEAD
-tests/cases/compiler/importDeclWithDeclareModifierInAmbientContext.ts(6,5): error TS1079: 'declare' modifier cannot be used with an import declaration.
-tests/cases/compiler/importDeclWithDeclareModifierInAmbientContext.ts(6,13): error TS1029: 'export' modifier must precede 'declare' modifier.
-=======
->>>>>>> 44e6bcf7
-
-
-==== tests/cases/compiler/importDeclWithDeclareModifierInAmbientContext.ts (1 errors) ====
-    declare module "m" {
-        module x {
-            interface c {
-            }
-        }
-        declare export import a = x.c;
-        ~~~~~~~
-!!! error TS1038: A 'declare' modifier cannot be used in an already ambient context.
-<<<<<<< HEAD
-        ~~~~~~~
-!!! error TS1079: 'declare' modifier cannot be used with an import declaration.
-                ~~~~~~
-!!! error TS1029: 'export' modifier must precede 'declare' modifier.
-=======
->>>>>>> 44e6bcf7
-        var b: a;
-    }
+tests/cases/compiler/importDeclWithDeclareModifierInAmbientContext.ts(6,5): error TS1038: A 'declare' modifier cannot be used in an already ambient context.
+
+
+==== tests/cases/compiler/importDeclWithDeclareModifierInAmbientContext.ts (1 errors) ====
+    declare module "m" {
+        module x {
+            interface c {
+            }
+        }
+        declare export import a = x.c;
+        ~~~~~~~
+!!! error TS1038: A 'declare' modifier cannot be used in an already ambient context.
+        var b: a;
+    }
     