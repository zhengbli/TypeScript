=== tests/cases/conformance/es6/Symbols/symbolProperty15.ts ===
class C { }
>C : Symbol(C, Decl(symbolProperty15.ts, 0, 0))

interface I {
>I : Symbol(I, Decl(symbolProperty15.ts, 0, 11))

    [Symbol.iterator]?: { x };
<<<<<<< HEAD
>Symbol.iterator : Symbol(SymbolConstructor.iterator, Decl(lib.d.ts, 1282, 31))
>Symbol : Symbol(Symbol, Decl(lib.d.ts, 1232, 52), Decl(lib.d.ts, 1338, 11))
>iterator : Symbol(SymbolConstructor.iterator, Decl(lib.d.ts, 1282, 31))
=======
>Symbol.iterator : Symbol(SymbolConstructor.iterator, Decl(lib.d.ts, 3889, 31))
>Symbol : Symbol(Symbol, Decl(lib.d.ts, 3839, 102), Decl(lib.d.ts, 3945, 11))
>iterator : Symbol(SymbolConstructor.iterator, Decl(lib.d.ts, 3889, 31))
>>>>>>> dc5885d4
>x : Symbol(x, Decl(symbolProperty15.ts, 2, 25))
}

declare function foo(i: I): I;
>foo : Symbol(foo, Decl(symbolProperty15.ts, 3, 1), Decl(symbolProperty15.ts, 5, 30))
>i : Symbol(i, Decl(symbolProperty15.ts, 5, 21))
>I : Symbol(I, Decl(symbolProperty15.ts, 0, 11))
>I : Symbol(I, Decl(symbolProperty15.ts, 0, 11))

declare function foo(a: any): any;
>foo : Symbol(foo, Decl(symbolProperty15.ts, 3, 1), Decl(symbolProperty15.ts, 5, 30))
>a : Symbol(a, Decl(symbolProperty15.ts, 6, 21))

declare function bar(i: C): C;
>bar : Symbol(bar, Decl(symbolProperty15.ts, 6, 34), Decl(symbolProperty15.ts, 8, 30))
>i : Symbol(i, Decl(symbolProperty15.ts, 8, 21))
>C : Symbol(C, Decl(symbolProperty15.ts, 0, 0))
>C : Symbol(C, Decl(symbolProperty15.ts, 0, 0))

declare function bar(a: any): any;
>bar : Symbol(bar, Decl(symbolProperty15.ts, 6, 34), Decl(symbolProperty15.ts, 8, 30))
>a : Symbol(a, Decl(symbolProperty15.ts, 9, 21))

foo(new C);
>foo : Symbol(foo, Decl(symbolProperty15.ts, 3, 1), Decl(symbolProperty15.ts, 5, 30))
>C : Symbol(C, Decl(symbolProperty15.ts, 0, 0))

var i: I;
>i : Symbol(i, Decl(symbolProperty15.ts, 12, 3))
>I : Symbol(I, Decl(symbolProperty15.ts, 0, 11))

bar(i);
>bar : Symbol(bar, Decl(symbolProperty15.ts, 6, 34), Decl(symbolProperty15.ts, 8, 30))
>i : Symbol(i, Decl(symbolProperty15.ts, 12, 3))

<|MERGE_RESOLUTION|>--- conflicted
+++ resolved
@@ -1,52 +1,46 @@
-=== tests/cases/conformance/es6/Symbols/symbolProperty15.ts ===
-class C { }
->C : Symbol(C, Decl(symbolProperty15.ts, 0, 0))
-
-interface I {
->I : Symbol(I, Decl(symbolProperty15.ts, 0, 11))
-
-    [Symbol.iterator]?: { x };
-<<<<<<< HEAD
->Symbol.iterator : Symbol(SymbolConstructor.iterator, Decl(lib.d.ts, 1282, 31))
->Symbol : Symbol(Symbol, Decl(lib.d.ts, 1232, 52), Decl(lib.d.ts, 1338, 11))
->iterator : Symbol(SymbolConstructor.iterator, Decl(lib.d.ts, 1282, 31))
-=======
->Symbol.iterator : Symbol(SymbolConstructor.iterator, Decl(lib.d.ts, 3889, 31))
->Symbol : Symbol(Symbol, Decl(lib.d.ts, 3839, 102), Decl(lib.d.ts, 3945, 11))
->iterator : Symbol(SymbolConstructor.iterator, Decl(lib.d.ts, 3889, 31))
->>>>>>> dc5885d4
->x : Symbol(x, Decl(symbolProperty15.ts, 2, 25))
-}
-
-declare function foo(i: I): I;
->foo : Symbol(foo, Decl(symbolProperty15.ts, 3, 1), Decl(symbolProperty15.ts, 5, 30))
->i : Symbol(i, Decl(symbolProperty15.ts, 5, 21))
->I : Symbol(I, Decl(symbolProperty15.ts, 0, 11))
->I : Symbol(I, Decl(symbolProperty15.ts, 0, 11))
-
-declare function foo(a: any): any;
->foo : Symbol(foo, Decl(symbolProperty15.ts, 3, 1), Decl(symbolProperty15.ts, 5, 30))
->a : Symbol(a, Decl(symbolProperty15.ts, 6, 21))
-
-declare function bar(i: C): C;
->bar : Symbol(bar, Decl(symbolProperty15.ts, 6, 34), Decl(symbolProperty15.ts, 8, 30))
->i : Symbol(i, Decl(symbolProperty15.ts, 8, 21))
->C : Symbol(C, Decl(symbolProperty15.ts, 0, 0))
->C : Symbol(C, Decl(symbolProperty15.ts, 0, 0))
-
-declare function bar(a: any): any;
->bar : Symbol(bar, Decl(symbolProperty15.ts, 6, 34), Decl(symbolProperty15.ts, 8, 30))
->a : Symbol(a, Decl(symbolProperty15.ts, 9, 21))
-
-foo(new C);
->foo : Symbol(foo, Decl(symbolProperty15.ts, 3, 1), Decl(symbolProperty15.ts, 5, 30))
->C : Symbol(C, Decl(symbolProperty15.ts, 0, 0))
-
-var i: I;
->i : Symbol(i, Decl(symbolProperty15.ts, 12, 3))
->I : Symbol(I, Decl(symbolProperty15.ts, 0, 11))
-
-bar(i);
->bar : Symbol(bar, Decl(symbolProperty15.ts, 6, 34), Decl(symbolProperty15.ts, 8, 30))
->i : Symbol(i, Decl(symbolProperty15.ts, 12, 3))
-
+=== tests/cases/conformance/es6/Symbols/symbolProperty15.ts ===
+class C { }
+>C : Symbol(C, Decl(symbolProperty15.ts, 0, 0))
+
+interface I {
+>I : Symbol(I, Decl(symbolProperty15.ts, 0, 11))
+
+    [Symbol.iterator]?: { x };
+>Symbol.iterator : Symbol(SymbolConstructor.iterator, Decl(lib.d.ts, 3923, 31))
+>Symbol : Symbol(Symbol, Decl(lib.d.ts, 3873, 52), Decl(lib.d.ts, 3979, 11))
+>iterator : Symbol(SymbolConstructor.iterator, Decl(lib.d.ts, 3923, 31))
+>x : Symbol(x, Decl(symbolProperty15.ts, 2, 25))
+}
+
+declare function foo(i: I): I;
+>foo : Symbol(foo, Decl(symbolProperty15.ts, 3, 1), Decl(symbolProperty15.ts, 5, 30))
+>i : Symbol(i, Decl(symbolProperty15.ts, 5, 21))
+>I : Symbol(I, Decl(symbolProperty15.ts, 0, 11))
+>I : Symbol(I, Decl(symbolProperty15.ts, 0, 11))
+
+declare function foo(a: any): any;
+>foo : Symbol(foo, Decl(symbolProperty15.ts, 3, 1), Decl(symbolProperty15.ts, 5, 30))
+>a : Symbol(a, Decl(symbolProperty15.ts, 6, 21))
+
+declare function bar(i: C): C;
+>bar : Symbol(bar, Decl(symbolProperty15.ts, 6, 34), Decl(symbolProperty15.ts, 8, 30))
+>i : Symbol(i, Decl(symbolProperty15.ts, 8, 21))
+>C : Symbol(C, Decl(symbolProperty15.ts, 0, 0))
+>C : Symbol(C, Decl(symbolProperty15.ts, 0, 0))
+
+declare function bar(a: any): any;
+>bar : Symbol(bar, Decl(symbolProperty15.ts, 6, 34), Decl(symbolProperty15.ts, 8, 30))
+>a : Symbol(a, Decl(symbolProperty15.ts, 9, 21))
+
+foo(new C);
+>foo : Symbol(foo, Decl(symbolProperty15.ts, 3, 1), Decl(symbolProperty15.ts, 5, 30))
+>C : Symbol(C, Decl(symbolProperty15.ts, 0, 0))
+
+var i: I;
+>i : Symbol(i, Decl(symbolProperty15.ts, 12, 3))
+>I : Symbol(I, Decl(symbolProperty15.ts, 0, 11))
+
+bar(i);
+>bar : Symbol(bar, Decl(symbolProperty15.ts, 6, 34), Decl(symbolProperty15.ts, 8, 30))
+>i : Symbol(i, Decl(symbolProperty15.ts, 12, 3))
+