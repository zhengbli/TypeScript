=== tests/cases/compiler/argumentsObjectIterator02_ES6.ts ===

function doubleAndReturnAsArray(x: number, y: number, z: number): [number, number, number] {
>doubleAndReturnAsArray : Symbol(doubleAndReturnAsArray, Decl(argumentsObjectIterator02_ES6.ts, 0, 0))
>x : Symbol(x, Decl(argumentsObjectIterator02_ES6.ts, 1, 32))
>y : Symbol(y, Decl(argumentsObjectIterator02_ES6.ts, 1, 42))
>z : Symbol(z, Decl(argumentsObjectIterator02_ES6.ts, 1, 53))

    let blah = arguments[Symbol.iterator];
>blah : Symbol(blah, Decl(argumentsObjectIterator02_ES6.ts, 2, 7))
>arguments : Symbol(arguments)
<<<<<<< HEAD
>Symbol.iterator : Symbol(SymbolConstructor.iterator, Decl(lib.d.ts, 1282, 31))
>Symbol : Symbol(Symbol, Decl(lib.d.ts, 1232, 52), Decl(lib.d.ts, 1338, 11))
>iterator : Symbol(SymbolConstructor.iterator, Decl(lib.d.ts, 1282, 31))
=======
>Symbol.iterator : Symbol(SymbolConstructor.iterator, Decl(lib.d.ts, 3889, 31))
>Symbol : Symbol(Symbol, Decl(lib.d.ts, 3839, 102), Decl(lib.d.ts, 3945, 11))
>iterator : Symbol(SymbolConstructor.iterator, Decl(lib.d.ts, 3889, 31))
>>>>>>> dc5885d4

    let result = [];
>result : Symbol(result, Decl(argumentsObjectIterator02_ES6.ts, 4, 7))

    for (let arg of blah()) {
>arg : Symbol(arg, Decl(argumentsObjectIterator02_ES6.ts, 5, 12))
>blah : Symbol(blah, Decl(argumentsObjectIterator02_ES6.ts, 2, 7))

        result.push(arg + arg);
>result.push : Symbol(Array.push, Decl(lib.d.ts, 1016, 29))
>result : Symbol(result, Decl(argumentsObjectIterator02_ES6.ts, 4, 7))
>push : Symbol(Array.push, Decl(lib.d.ts, 1016, 29))
>arg : Symbol(arg, Decl(argumentsObjectIterator02_ES6.ts, 5, 12))
>arg : Symbol(arg, Decl(argumentsObjectIterator02_ES6.ts, 5, 12))
    }
    return <[any, any, any]>result;
>result : Symbol(result, Decl(argumentsObjectIterator02_ES6.ts, 4, 7))
}


<|MERGE_RESOLUTION|>--- conflicted
+++ resolved
@@ -1,40 +1,34 @@
-=== tests/cases/compiler/argumentsObjectIterator02_ES6.ts ===
-
-function doubleAndReturnAsArray(x: number, y: number, z: number): [number, number, number] {
->doubleAndReturnAsArray : Symbol(doubleAndReturnAsArray, Decl(argumentsObjectIterator02_ES6.ts, 0, 0))
->x : Symbol(x, Decl(argumentsObjectIterator02_ES6.ts, 1, 32))
->y : Symbol(y, Decl(argumentsObjectIterator02_ES6.ts, 1, 42))
->z : Symbol(z, Decl(argumentsObjectIterator02_ES6.ts, 1, 53))
-
-    let blah = arguments[Symbol.iterator];
->blah : Symbol(blah, Decl(argumentsObjectIterator02_ES6.ts, 2, 7))
->arguments : Symbol(arguments)
-<<<<<<< HEAD
->Symbol.iterator : Symbol(SymbolConstructor.iterator, Decl(lib.d.ts, 1282, 31))
->Symbol : Symbol(Symbol, Decl(lib.d.ts, 1232, 52), Decl(lib.d.ts, 1338, 11))
->iterator : Symbol(SymbolConstructor.iterator, Decl(lib.d.ts, 1282, 31))
-=======
->Symbol.iterator : Symbol(SymbolConstructor.iterator, Decl(lib.d.ts, 3889, 31))
->Symbol : Symbol(Symbol, Decl(lib.d.ts, 3839, 102), Decl(lib.d.ts, 3945, 11))
->iterator : Symbol(SymbolConstructor.iterator, Decl(lib.d.ts, 3889, 31))
->>>>>>> dc5885d4
-
-    let result = [];
->result : Symbol(result, Decl(argumentsObjectIterator02_ES6.ts, 4, 7))
-
-    for (let arg of blah()) {
->arg : Symbol(arg, Decl(argumentsObjectIterator02_ES6.ts, 5, 12))
->blah : Symbol(blah, Decl(argumentsObjectIterator02_ES6.ts, 2, 7))
-
-        result.push(arg + arg);
->result.push : Symbol(Array.push, Decl(lib.d.ts, 1016, 29))
->result : Symbol(result, Decl(argumentsObjectIterator02_ES6.ts, 4, 7))
->push : Symbol(Array.push, Decl(lib.d.ts, 1016, 29))
->arg : Symbol(arg, Decl(argumentsObjectIterator02_ES6.ts, 5, 12))
->arg : Symbol(arg, Decl(argumentsObjectIterator02_ES6.ts, 5, 12))
-    }
-    return <[any, any, any]>result;
->result : Symbol(result, Decl(argumentsObjectIterator02_ES6.ts, 4, 7))
-}
-
-
+=== tests/cases/compiler/argumentsObjectIterator02_ES6.ts ===
+
+function doubleAndReturnAsArray(x: number, y: number, z: number): [number, number, number] {
+>doubleAndReturnAsArray : Symbol(doubleAndReturnAsArray, Decl(argumentsObjectIterator02_ES6.ts, 0, 0))
+>x : Symbol(x, Decl(argumentsObjectIterator02_ES6.ts, 1, 32))
+>y : Symbol(y, Decl(argumentsObjectIterator02_ES6.ts, 1, 42))
+>z : Symbol(z, Decl(argumentsObjectIterator02_ES6.ts, 1, 53))
+
+    let blah = arguments[Symbol.iterator];
+>blah : Symbol(blah, Decl(argumentsObjectIterator02_ES6.ts, 2, 7))
+>arguments : Symbol(arguments)
+>Symbol.iterator : Symbol(SymbolConstructor.iterator, Decl(lib.d.ts, 3923, 31))
+>Symbol : Symbol(Symbol, Decl(lib.d.ts, 3873, 52), Decl(lib.d.ts, 3979, 11))
+>iterator : Symbol(SymbolConstructor.iterator, Decl(lib.d.ts, 3923, 31))
+
+    let result = [];
+>result : Symbol(result, Decl(argumentsObjectIterator02_ES6.ts, 4, 7))
+
+    for (let arg of blah()) {
+>arg : Symbol(arg, Decl(argumentsObjectIterator02_ES6.ts, 5, 12))
+>blah : Symbol(blah, Decl(argumentsObjectIterator02_ES6.ts, 2, 7))
+
+        result.push(arg + arg);
+>result.push : Symbol(Array.push, Decl(lib.d.ts, 1016, 29))
+>result : Symbol(result, Decl(argumentsObjectIterator02_ES6.ts, 4, 7))
+>push : Symbol(Array.push, Decl(lib.d.ts, 1016, 29))
+>arg : Symbol(arg, Decl(argumentsObjectIterator02_ES6.ts, 5, 12))
+>arg : Symbol(arg, Decl(argumentsObjectIterator02_ES6.ts, 5, 12))
+    }
+    return <[any, any, any]>result;
+>result : Symbol(result, Decl(argumentsObjectIterator02_ES6.ts, 4, 7))
+}
+
+