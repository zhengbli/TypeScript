--- conflicted
+++ resolved
@@ -1,127 +1,118 @@
-tests/cases/compiler/privacyClassExtendsClauseDeclFile_GlobalFile.ts(16,67): error TS4020: 'extends' clause of exported class 'publicClassExtendingPrivateClassInModule' has or is using private name 'privateClassInPublicModule'.
-<<<<<<< HEAD
-tests/cases/compiler/privacyClassExtendsClauseDeclFile_externalModule.ts(16,67): error TS4020: 'extends' clause of exported class 'publicClassExtendingPrivateClassInModule' has or is using private name 'privateClassInPublicModule'.
-tests/cases/compiler/privacyClassExtendsClauseDeclFile_externalModule.ts(19,63): error TS2690: A class must be declared after its base class.
-tests/cases/compiler/privacyClassExtendsClauseDeclFile_externalModule.ts(21,69): error TS4020: 'extends' clause of exported class 'publicClassExtendingFromPrivateModuleClass' has or is using private name 'privateModule'.
-tests/cases/compiler/privacyClassExtendsClauseDeclFile_externalModule.ts(21,69): error TS2690: A class must be declared after its base class.
-tests/cases/compiler/privacyClassExtendsClauseDeclFile_externalModule.ts(63,55): error TS4020: 'extends' clause of exported class 'publicClassExtendingPrivateClass' has or is using private name 'privateClass'.
-tests/cases/compiler/privacyClassExtendsClauseDeclFile_externalModule.ts(68,65): error TS4020: 'extends' clause of exported class 'publicClassExtendingFromPrivateModuleClass' has or is using private name 'privateModule'.
-=======
-tests/cases/compiler/privacyClassExtendsClauseDeclFile_externalModule.ts(17,67): error TS4020: 'extends' clause of exported class 'publicClassExtendingPrivateClassInModule' has or is using private name 'privateClassInPublicModule'.
-tests/cases/compiler/privacyClassExtendsClauseDeclFile_externalModule.ts(20,77): error TS2449: Class 'publicClassInPrivateModule' used before its declaration.
-tests/cases/compiler/privacyClassExtendsClauseDeclFile_externalModule.ts(22,69): error TS4020: 'extends' clause of exported class 'publicClassExtendingFromPrivateModuleClass' has or is using private name 'privateModule'.
-tests/cases/compiler/privacyClassExtendsClauseDeclFile_externalModule.ts(22,83): error TS2449: Class 'publicClassInPrivateModule' used before its declaration.
-tests/cases/compiler/privacyClassExtendsClauseDeclFile_externalModule.ts(64,55): error TS4020: 'extends' clause of exported class 'publicClassExtendingPrivateClass' has or is using private name 'privateClass'.
-tests/cases/compiler/privacyClassExtendsClauseDeclFile_externalModule.ts(69,65): error TS4020: 'extends' clause of exported class 'publicClassExtendingFromPrivateModuleClass' has or is using private name 'privateModule'.
->>>>>>> 3ab7c868
-
-
-==== tests/cases/compiler/privacyClassExtendsClauseDeclFile_externalModule.ts (6 errors) ====
-    export module publicModule {
-        export class publicClassInPublicModule {
-            private f1() {
-            }
-        }
-    
-        class privateClassInPublicModule {
-        }
-    
-        class privateClassExtendingPublicClassInModule extends publicClassInPublicModule {
-        }
-        class privateClassExtendingPrivateClassInModule extends privateClassInPublicModule {
-        }
-        export class publicClassExtendingPublicClassInModule extends publicClassInPublicModule {
-        }
-        export class publicClassExtendingPrivateClassInModule extends privateClassInPublicModule { // Should error
-                                                                      ~~~~~~~~~~~~~~~~~~~~~~~~~~
-!!! error TS4020: 'extends' clause of exported class 'publicClassExtendingPrivateClassInModule' has or is using private name 'privateClassInPublicModule'.
-        }
-    
-        class privateClassExtendingFromPrivateModuleClass extends privateModule.publicClassInPrivateModule {
-                                                                                ~~~~~~~~~~~~~~~~~~~~~~~~~~
-!!! error TS2449: Class 'publicClassInPrivateModule' used before its declaration.
-        }
-        export class publicClassExtendingFromPrivateModuleClass extends privateModule.publicClassInPrivateModule { // Should error
-                                                                        ~~~~~~~~~~~~~
-!!! error TS4020: 'extends' clause of exported class 'publicClassExtendingFromPrivateModuleClass' has or is using private name 'privateModule'.
-                                                                                      ~~~~~~~~~~~~~~~~~~~~~~~~~~
-!!! error TS2449: Class 'publicClassInPrivateModule' used before its declaration.
-        }
-    }
-    
-    module privateModule {
-        export class publicClassInPrivateModule {
-            private f1() {
-            }
-        }
-    
-        class privateClassInPrivateModule {
-        }
-    
-        class privateClassExtendingPublicClassInModule extends publicClassInPrivateModule {
-        }
-        class privateClassExtendingPrivateClassInModule extends privateClassInPrivateModule {
-        }
-        export class publicClassExtendingPublicClassInModule extends publicClassInPrivateModule {
-        }
-        export class publicClassExtendingPrivateClassInModule extends privateClassInPrivateModule { 
-        }
-    
-        class privateClassExtendingFromPrivateModuleClass extends privateModule.publicClassInPrivateModule {
-        }
-        export class publicClassExtendingFromPrivateModuleClass extends privateModule.publicClassInPrivateModule {
-        }
-    }
-    
-    export class publicClass {
-        private f1() {
-        }
-    }
-    
-    class privateClass {
-    }
-    
-    class privateClassExtendingPublicClass extends publicClass {
-    }
-    class privateClassExtendingPrivateClassInModule extends privateClass {
-    }
-    export class publicClassExtendingPublicClass extends publicClass {
-    }
-    export class publicClassExtendingPrivateClass extends privateClass { // Should error
-                                                          ~~~~~~~~~~~~
-!!! error TS4020: 'extends' clause of exported class 'publicClassExtendingPrivateClass' has or is using private name 'privateClass'.
-    }
-    
-    class privateClassExtendingFromPrivateModuleClass extends privateModule.publicClassInPrivateModule {
-    }
-    export class publicClassExtendingFromPrivateModuleClass extends privateModule.publicClassInPrivateModule { // Should error
-                                                                    ~~~~~~~~~~~~~
-!!! error TS4020: 'extends' clause of exported class 'publicClassExtendingFromPrivateModuleClass' has or is using private name 'privateModule'.
-    }
-    
-==== tests/cases/compiler/privacyClassExtendsClauseDeclFile_GlobalFile.ts (1 errors) ====
-    module publicModuleInGlobal {
-        export class publicClassInPublicModule {
-            private f1() {
-            }
-        }
-    
-        class privateClassInPublicModule {
-        }
-    
-        class privateClassExtendingPublicClassInModule extends publicClassInPublicModule {
-        }
-        class privateClassExtendingPrivateClassInModule extends privateClassInPublicModule {
-        }
-        export class publicClassExtendingPublicClassInModule extends publicClassInPublicModule {
-        }
-        export class publicClassExtendingPrivateClassInModule extends privateClassInPublicModule { // Should error
-                                                                      ~~~~~~~~~~~~~~~~~~~~~~~~~~
-!!! error TS4020: 'extends' clause of exported class 'publicClassExtendingPrivateClassInModule' has or is using private name 'privateClassInPublicModule'.
-        }
-    }
-    class publicClassInGlobal {
-    }
-    class publicClassExtendingPublicClassInGlobal extends publicClassInGlobal {
-    }
+tests/cases/compiler/privacyClassExtendsClauseDeclFile_GlobalFile.ts(16,67): error TS4020: 'extends' clause of exported class 'publicClassExtendingPrivateClassInModule' has or is using private name 'privateClassInPublicModule'.
+tests/cases/compiler/privacyClassExtendsClauseDeclFile_externalModule.ts(16,67): error TS4020: 'extends' clause of exported class 'publicClassExtendingPrivateClassInModule' has or is using private name 'privateClassInPublicModule'.
+tests/cases/compiler/privacyClassExtendsClauseDeclFile_externalModule.ts(19,77): error TS2449: Class 'publicClassInPrivateModule' used before its declaration.
+tests/cases/compiler/privacyClassExtendsClauseDeclFile_externalModule.ts(21,69): error TS4020: 'extends' clause of exported class 'publicClassExtendingFromPrivateModuleClass' has or is using private name 'privateModule'.
+tests/cases/compiler/privacyClassExtendsClauseDeclFile_externalModule.ts(21,83): error TS2449: Class 'publicClassInPrivateModule' used before its declaration.
+tests/cases/compiler/privacyClassExtendsClauseDeclFile_externalModule.ts(63,55): error TS4020: 'extends' clause of exported class 'publicClassExtendingPrivateClass' has or is using private name 'privateClass'.
+tests/cases/compiler/privacyClassExtendsClauseDeclFile_externalModule.ts(68,65): error TS4020: 'extends' clause of exported class 'publicClassExtendingFromPrivateModuleClass' has or is using private name 'privateModule'.
+
+
+==== tests/cases/compiler/privacyClassExtendsClauseDeclFile_externalModule.ts (6 errors) ====
+    export module publicModule {
+        export class publicClassInPublicModule {
+            private f1() {
+            }
+        }
+    
+        class privateClassInPublicModule {
+        }
+    
+        class privateClassExtendingPublicClassInModule extends publicClassInPublicModule {
+        }
+        class privateClassExtendingPrivateClassInModule extends privateClassInPublicModule {
+        }
+        export class publicClassExtendingPublicClassInModule extends publicClassInPublicModule {
+        }
+        export class publicClassExtendingPrivateClassInModule extends privateClassInPublicModule { // Should error
+                                                                      ~~~~~~~~~~~~~~~~~~~~~~~~~~
+!!! error TS4020: 'extends' clause of exported class 'publicClassExtendingPrivateClassInModule' has or is using private name 'privateClassInPublicModule'.
+        }
+    
+        class privateClassExtendingFromPrivateModuleClass extends privateModule.publicClassInPrivateModule {
+                                                                                ~~~~~~~~~~~~~~~~~~~~~~~~~~
+!!! error TS2449: Class 'publicClassInPrivateModule' used before its declaration.
+        }
+        export class publicClassExtendingFromPrivateModuleClass extends privateModule.publicClassInPrivateModule { // Should error
+                                                                        ~~~~~~~~~~~~~
+!!! error TS4020: 'extends' clause of exported class 'publicClassExtendingFromPrivateModuleClass' has or is using private name 'privateModule'.
+                                                                                      ~~~~~~~~~~~~~~~~~~~~~~~~~~
+!!! error TS2449: Class 'publicClassInPrivateModule' used before its declaration.
+        }
+    }
+    
+    module privateModule {
+        export class publicClassInPrivateModule {
+            private f1() {
+            }
+        }
+    
+        class privateClassInPrivateModule {
+        }
+    
+        class privateClassExtendingPublicClassInModule extends publicClassInPrivateModule {
+        }
+        class privateClassExtendingPrivateClassInModule extends privateClassInPrivateModule {
+        }
+        export class publicClassExtendingPublicClassInModule extends publicClassInPrivateModule {
+        }
+        export class publicClassExtendingPrivateClassInModule extends privateClassInPrivateModule { 
+        }
+    
+        class privateClassExtendingFromPrivateModuleClass extends privateModule.publicClassInPrivateModule {
+        }
+        export class publicClassExtendingFromPrivateModuleClass extends privateModule.publicClassInPrivateModule {
+        }
+    }
+    
+    export class publicClass {
+        private f1() {
+        }
+    }
+    
+    class privateClass {
+    }
+    
+    class privateClassExtendingPublicClass extends publicClass {
+    }
+    class privateClassExtendingPrivateClassInModule extends privateClass {
+    }
+    export class publicClassExtendingPublicClass extends publicClass {
+    }
+    export class publicClassExtendingPrivateClass extends privateClass { // Should error
+                                                          ~~~~~~~~~~~~
+!!! error TS4020: 'extends' clause of exported class 'publicClassExtendingPrivateClass' has or is using private name 'privateClass'.
+    }
+    
+    class privateClassExtendingFromPrivateModuleClass extends privateModule.publicClassInPrivateModule {
+    }
+    export class publicClassExtendingFromPrivateModuleClass extends privateModule.publicClassInPrivateModule { // Should error
+                                                                    ~~~~~~~~~~~~~
+!!! error TS4020: 'extends' clause of exported class 'publicClassExtendingFromPrivateModuleClass' has or is using private name 'privateModule'.
+    }
+    
+==== tests/cases/compiler/privacyClassExtendsClauseDeclFile_GlobalFile.ts (1 errors) ====
+    module publicModuleInGlobal {
+        export class publicClassInPublicModule {
+            private f1() {
+            }
+        }
+    
+        class privateClassInPublicModule {
+        }
+    
+        class privateClassExtendingPublicClassInModule extends publicClassInPublicModule {
+        }
+        class privateClassExtendingPrivateClassInModule extends privateClassInPublicModule {
+        }
+        export class publicClassExtendingPublicClassInModule extends publicClassInPublicModule {
+        }
+        export class publicClassExtendingPrivateClassInModule extends privateClassInPublicModule { // Should error
+                                                                      ~~~~~~~~~~~~~~~~~~~~~~~~~~
+!!! error TS4020: 'extends' clause of exported class 'publicClassExtendingPrivateClassInModule' has or is using private name 'privateClassInPublicModule'.
+        }
+    }
+    class publicClassInGlobal {
+    }
+    class publicClassExtendingPublicClassInGlobal extends publicClassInGlobal {
+    }
     