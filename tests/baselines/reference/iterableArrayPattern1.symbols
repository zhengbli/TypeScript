=== tests/cases/conformance/es6/destructuring/iterableArrayPattern1.ts ===
var [a, b] = new SymbolIterator;
>a : Symbol(a, Decl(iterableArrayPattern1.ts, 0, 5))
>b : Symbol(b, Decl(iterableArrayPattern1.ts, 0, 7))
>SymbolIterator : Symbol(SymbolIterator, Decl(iterableArrayPattern1.ts, 0, 32))

class SymbolIterator {
>SymbolIterator : Symbol(SymbolIterator, Decl(iterableArrayPattern1.ts, 0, 32))

    next() {
>next : Symbol(next, Decl(iterableArrayPattern1.ts, 1, 22))

        return {
            value: Symbol(),
>value : Symbol(value, Decl(iterableArrayPattern1.ts, 3, 16))
<<<<<<< HEAD
>Symbol : Symbol(Symbol, Decl(lib.d.ts, 3873, 52), Decl(lib.d.ts, 3979, 11))
=======
>Symbol : Symbol(Symbol, Decl(lib.d.ts, --, --), Decl(lib.d.ts, --, --))
>>>>>>> 738b26f0

            done: false
>done : Symbol(done, Decl(iterableArrayPattern1.ts, 4, 28))

        };
    }

    [Symbol.iterator]() {
<<<<<<< HEAD
>Symbol.iterator : Symbol(SymbolConstructor.iterator, Decl(lib.d.ts, 3923, 31))
>Symbol : Symbol(Symbol, Decl(lib.d.ts, 3873, 52), Decl(lib.d.ts, 3979, 11))
>iterator : Symbol(SymbolConstructor.iterator, Decl(lib.d.ts, 3923, 31))
=======
>Symbol.iterator : Symbol(SymbolConstructor.iterator, Decl(lib.d.ts, --, --))
>Symbol : Symbol(Symbol, Decl(lib.d.ts, --, --), Decl(lib.d.ts, --, --))
>iterator : Symbol(SymbolConstructor.iterator, Decl(lib.d.ts, --, --))
>>>>>>> 738b26f0

        return this;
>this : Symbol(SymbolIterator, Decl(iterableArrayPattern1.ts, 0, 32))
    }
}
<|MERGE_RESOLUTION|>--- conflicted
+++ resolved
@@ -1,42 +1,32 @@
-=== tests/cases/conformance/es6/destructuring/iterableArrayPattern1.ts ===
-var [a, b] = new SymbolIterator;
->a : Symbol(a, Decl(iterableArrayPattern1.ts, 0, 5))
->b : Symbol(b, Decl(iterableArrayPattern1.ts, 0, 7))
->SymbolIterator : Symbol(SymbolIterator, Decl(iterableArrayPattern1.ts, 0, 32))
-
-class SymbolIterator {
->SymbolIterator : Symbol(SymbolIterator, Decl(iterableArrayPattern1.ts, 0, 32))
-
-    next() {
->next : Symbol(next, Decl(iterableArrayPattern1.ts, 1, 22))
-
-        return {
-            value: Symbol(),
->value : Symbol(value, Decl(iterableArrayPattern1.ts, 3, 16))
-<<<<<<< HEAD
->Symbol : Symbol(Symbol, Decl(lib.d.ts, 3873, 52), Decl(lib.d.ts, 3979, 11))
-=======
->Symbol : Symbol(Symbol, Decl(lib.d.ts, --, --), Decl(lib.d.ts, --, --))
->>>>>>> 738b26f0
-
-            done: false
->done : Symbol(done, Decl(iterableArrayPattern1.ts, 4, 28))
-
-        };
-    }
-
-    [Symbol.iterator]() {
-<<<<<<< HEAD
->Symbol.iterator : Symbol(SymbolConstructor.iterator, Decl(lib.d.ts, 3923, 31))
->Symbol : Symbol(Symbol, Decl(lib.d.ts, 3873, 52), Decl(lib.d.ts, 3979, 11))
->iterator : Symbol(SymbolConstructor.iterator, Decl(lib.d.ts, 3923, 31))
-=======
->Symbol.iterator : Symbol(SymbolConstructor.iterator, Decl(lib.d.ts, --, --))
->Symbol : Symbol(Symbol, Decl(lib.d.ts, --, --), Decl(lib.d.ts, --, --))
->iterator : Symbol(SymbolConstructor.iterator, Decl(lib.d.ts, --, --))
->>>>>>> 738b26f0
-
-        return this;
->this : Symbol(SymbolIterator, Decl(iterableArrayPattern1.ts, 0, 32))
-    }
-}
+=== tests/cases/conformance/es6/destructuring/iterableArrayPattern1.ts ===
+var [a, b] = new SymbolIterator;
+>a : Symbol(a, Decl(iterableArrayPattern1.ts, 0, 5))
+>b : Symbol(b, Decl(iterableArrayPattern1.ts, 0, 7))
+>SymbolIterator : Symbol(SymbolIterator, Decl(iterableArrayPattern1.ts, 0, 32))
+
+class SymbolIterator {
+>SymbolIterator : Symbol(SymbolIterator, Decl(iterableArrayPattern1.ts, 0, 32))
+
+    next() {
+>next : Symbol(next, Decl(iterableArrayPattern1.ts, 1, 22))
+
+        return {
+            value: Symbol(),
+>value : Symbol(value, Decl(iterableArrayPattern1.ts, 3, 16))
+>Symbol : Symbol(Symbol, Decl(lib.d.ts, --, --), Decl(lib.d.ts, --, --))
+
+            done: false
+>done : Symbol(done, Decl(iterableArrayPattern1.ts, 4, 28))
+
+        };
+    }
+
+    [Symbol.iterator]() {
+>Symbol.iterator : Symbol(SymbolConstructor.iterator, Decl(lib.d.ts, --, --))
+>Symbol : Symbol(Symbol, Decl(lib.d.ts, --, --), Decl(lib.d.ts, --, --))
+>iterator : Symbol(SymbolConstructor.iterator, Decl(lib.d.ts, --, --))
+
+        return this;
+>this : Symbol(SymbolIterator, Decl(iterableArrayPattern1.ts, 0, 32))
+    }
+}