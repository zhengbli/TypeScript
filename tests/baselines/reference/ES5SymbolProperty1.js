--- conflicted
+++ resolved
@@ -1,4 +1,4 @@
-//// [ES5SymbolProperty1.ts]
+//// [ES5SymbolProperty1.ts]
 interface SymbolConstructor {
     foo: string;
 }
@@ -8,16 +8,11 @@
     [Symbol.foo]: 0
 }
 
-obj[Symbol.foo];
-
-//// [ES5SymbolProperty1.js]
-var Symbol;
-var obj = (_a = {}, _a[Symbol.foo] =
-<<<<<<< HEAD
-0, _a);
-=======
-    0,
-    _a);
->>>>>>> 21fb559b
-obj[Symbol.foo];
-var _a;
+obj[Symbol.foo];
+
+//// [ES5SymbolProperty1.js]
+var Symbol;
+var obj = (_a = {}, _a[Symbol.foo] =
+    0, _a);
+obj[Symbol.foo];
+var _a;