//// [es6-umd2.ts]

export class A
{
    constructor ()
    {

    }

    public B()
    {
        return 42;
    }
}

//// [es6-umd2.js]
<<<<<<< HEAD
(function (deps, factory) {
=======
(function (factory) {
>>>>>>> e0bf8cc3
    if (typeof module === 'object' && typeof module.exports === 'object') {
        var v = factory(require, exports); if (v !== undefined) module.exports = v;
    }
    else if (typeof define === 'function' && define.amd) {
<<<<<<< HEAD
        define(deps, factory);
    }
})(["require", "exports"], function (require, exports) {
=======
        define(["require", "exports"], factory);
    }
})(function (require, exports) {
>>>>>>> e0bf8cc3
    class A {
        constructor() {
        }
        B() {
            return 42;
        }
    }
    exports.A = A;
});
<|MERGE_RESOLUTION|>--- conflicted
+++ resolved
@@ -1,4 +1,4 @@
-//// [es6-umd2.ts]
+//// [es6-umd2.ts]
 
 export class A
 {
@@ -11,33 +11,23 @@
     {
         return 42;
     }
-}
-
-//// [es6-umd2.js]
-<<<<<<< HEAD
-(function (deps, factory) {
-=======
-(function (factory) {
->>>>>>> e0bf8cc3
-    if (typeof module === 'object' && typeof module.exports === 'object') {
-        var v = factory(require, exports); if (v !== undefined) module.exports = v;
-    }
-    else if (typeof define === 'function' && define.amd) {
-<<<<<<< HEAD
-        define(deps, factory);
-    }
-})(["require", "exports"], function (require, exports) {
-=======
-        define(["require", "exports"], factory);
-    }
-})(function (require, exports) {
->>>>>>> e0bf8cc3
-    class A {
-        constructor() {
-        }
-        B() {
-            return 42;
-        }
-    }
-    exports.A = A;
-});
+}
+
+//// [es6-umd2.js]
+(function (factory) {
+    if (typeof module === 'object' && typeof module.exports === 'object') {
+        var v = factory(require, exports); if (v !== undefined) module.exports = v;
+    }
+    else if (typeof define === 'function' && define.amd) {
+        define(["require", "exports"], factory);
+    }
+})(function (require, exports) {
+    class A {
+        constructor() {
+        }
+        B() {
+            return 42;
+        }
+    }
+    exports.A = A;
+});