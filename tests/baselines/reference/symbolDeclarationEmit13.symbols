--- conflicted
+++ resolved
@@ -1,26 +1,15 @@
-=== tests/cases/conformance/es6/Symbols/symbolDeclarationEmit13.ts ===
-class C {
->C : Symbol(C, Decl(symbolDeclarationEmit13.ts, 0, 0))
-
-    get [Symbol.toPrimitive]() { return ""; }
-<<<<<<< HEAD
->Symbol.toPrimitive : Symbol(SymbolConstructor.toPrimitive, Decl(lib.d.ts, 1318, 18))
->Symbol : Symbol(Symbol, Decl(lib.d.ts, 1232, 52), Decl(lib.d.ts, 1338, 11))
->toPrimitive : Symbol(SymbolConstructor.toPrimitive, Decl(lib.d.ts, 1318, 18))
-
-    set [Symbol.toStringTag](x) { }
->Symbol.toStringTag : Symbol(SymbolConstructor.toStringTag, Decl(lib.d.ts, 1324, 24))
->Symbol : Symbol(Symbol, Decl(lib.d.ts, 1232, 52), Decl(lib.d.ts, 1338, 11))
->toStringTag : Symbol(SymbolConstructor.toStringTag, Decl(lib.d.ts, 1324, 24))
-=======
->Symbol.toPrimitive : Symbol(SymbolConstructor.toPrimitive, Decl(lib.d.ts, 3925, 18))
->Symbol : Symbol(Symbol, Decl(lib.d.ts, 3839, 102), Decl(lib.d.ts, 3945, 11))
->toPrimitive : Symbol(SymbolConstructor.toPrimitive, Decl(lib.d.ts, 3925, 18))
-
-    set [Symbol.toStringTag](x) { }
->Symbol.toStringTag : Symbol(SymbolConstructor.toStringTag, Decl(lib.d.ts, 3931, 24))
->Symbol : Symbol(Symbol, Decl(lib.d.ts, 3839, 102), Decl(lib.d.ts, 3945, 11))
->toStringTag : Symbol(SymbolConstructor.toStringTag, Decl(lib.d.ts, 3931, 24))
->>>>>>> dc5885d4
->x : Symbol(x, Decl(symbolDeclarationEmit13.ts, 2, 29))
-}
+=== tests/cases/conformance/es6/Symbols/symbolDeclarationEmit13.ts ===
+class C {
+>C : Symbol(C, Decl(symbolDeclarationEmit13.ts, 0, 0))
+
+    get [Symbol.toPrimitive]() { return ""; }
+>Symbol.toPrimitive : Symbol(SymbolConstructor.toPrimitive, Decl(lib.d.ts, 3959, 18))
+>Symbol : Symbol(Symbol, Decl(lib.d.ts, 3873, 52), Decl(lib.d.ts, 3979, 11))
+>toPrimitive : Symbol(SymbolConstructor.toPrimitive, Decl(lib.d.ts, 3959, 18))
+
+    set [Symbol.toStringTag](x) { }
+>Symbol.toStringTag : Symbol(SymbolConstructor.toStringTag, Decl(lib.d.ts, 3965, 24))
+>Symbol : Symbol(Symbol, Decl(lib.d.ts, 3873, 52), Decl(lib.d.ts, 3979, 11))
+>toStringTag : Symbol(SymbolConstructor.toStringTag, Decl(lib.d.ts, 3965, 24))
+>x : Symbol(x, Decl(symbolDeclarationEmit13.ts, 2, 29))
+}