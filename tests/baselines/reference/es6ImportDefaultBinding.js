--- conflicted
+++ resolved
@@ -2,7 +2,6 @@
 
 //// [es6ImportDefaultBinding_0.ts]
 
-<<<<<<< HEAD
 var a = 10;
 export = a;
 
@@ -23,14 +22,4 @@
 //// [es6ImportDefaultBinding_0.d.ts]
 declare var a: number;
 export = a;
-//// [es6ImportDefaultBinding_1.d.ts]
-=======
-export var a = 10;
-
-//// [es6ImportDefaultBinding_1.ts]
-import defaultBinding from "es6ImportDefaultBinding_0";
-
-//// [es6ImportDefaultBinding_0.js]
-exports.a = 10;
-//// [es6ImportDefaultBinding_1.js]
->>>>>>> 622eb926
+//// [es6ImportDefaultBinding_1.d.ts]