--- conflicted
+++ resolved
@@ -1,4 +1,3 @@
-<<<<<<< HEAD
 === tests/cases/compiler/es6ImportNameSpaceImportInEs5_0.ts ===
 
 export var a = 10;  
@@ -16,14 +15,3 @@
 
 import * as nameSpaceBinding2 from "es6ImportNameSpaceImportInEs5_0"; // elide this
 >nameSpaceBinding2 : typeof nameSpaceBinding
-
-=======
-=== tests/cases/compiler/es6ImportNameSpaceImportInEs5_0.ts ===
-
-export var a = 10;  
->a : number
-
-=== tests/cases/compiler/es6ImportNameSpaceImportInEs5_1.ts ===
-import * as nameSpaceBinding from "es6ImportNameSpaceImportInEs5_0";
->nameSpaceBinding : typeof nameSpaceBinding
->>>>>>> 622eb926
