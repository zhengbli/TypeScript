=== tests/cases/compiler/typeArgumentInferenceApparentType2.ts ===
function method<T>(iterable: Iterable<T>): T {
>method : Symbol(method, Decl(typeArgumentInferenceApparentType2.ts, 0, 0))
>T : Symbol(T, Decl(typeArgumentInferenceApparentType2.ts, 0, 16))
>iterable : Symbol(iterable, Decl(typeArgumentInferenceApparentType2.ts, 0, 19))
<<<<<<< HEAD
>Iterable : Symbol(Iterable, Decl(lib.d.ts, 4429, 1))
=======
>Iterable : Symbol(Iterable, Decl(lib.d.ts, --, --))
>>>>>>> 738b26f0
>T : Symbol(T, Decl(typeArgumentInferenceApparentType2.ts, 0, 16))
>T : Symbol(T, Decl(typeArgumentInferenceApparentType2.ts, 0, 16))

    function inner<U extends Iterable<T>>() {
>inner : Symbol(inner, Decl(typeArgumentInferenceApparentType2.ts, 0, 46))
>U : Symbol(U, Decl(typeArgumentInferenceApparentType2.ts, 1, 19))
<<<<<<< HEAD
>Iterable : Symbol(Iterable, Decl(lib.d.ts, 4429, 1))
=======
>Iterable : Symbol(Iterable, Decl(lib.d.ts, --, --))
>>>>>>> 738b26f0
>T : Symbol(T, Decl(typeArgumentInferenceApparentType2.ts, 0, 16))

        var u: U;
>u : Symbol(u, Decl(typeArgumentInferenceApparentType2.ts, 2, 11))
>U : Symbol(U, Decl(typeArgumentInferenceApparentType2.ts, 1, 19))

        var res: T = method(u);
>res : Symbol(res, Decl(typeArgumentInferenceApparentType2.ts, 3, 11))
>T : Symbol(T, Decl(typeArgumentInferenceApparentType2.ts, 0, 16))
>method : Symbol(method, Decl(typeArgumentInferenceApparentType2.ts, 0, 0))
>u : Symbol(u, Decl(typeArgumentInferenceApparentType2.ts, 2, 11))
    }
    return;
}
<|MERGE_RESOLUTION|>--- conflicted
+++ resolved
@@ -1,35 +1,27 @@
-=== tests/cases/compiler/typeArgumentInferenceApparentType2.ts ===
-function method<T>(iterable: Iterable<T>): T {
->method : Symbol(method, Decl(typeArgumentInferenceApparentType2.ts, 0, 0))
->T : Symbol(T, Decl(typeArgumentInferenceApparentType2.ts, 0, 16))
->iterable : Symbol(iterable, Decl(typeArgumentInferenceApparentType2.ts, 0, 19))
-<<<<<<< HEAD
->Iterable : Symbol(Iterable, Decl(lib.d.ts, 4429, 1))
-=======
->Iterable : Symbol(Iterable, Decl(lib.d.ts, --, --))
->>>>>>> 738b26f0
->T : Symbol(T, Decl(typeArgumentInferenceApparentType2.ts, 0, 16))
->T : Symbol(T, Decl(typeArgumentInferenceApparentType2.ts, 0, 16))
-
-    function inner<U extends Iterable<T>>() {
->inner : Symbol(inner, Decl(typeArgumentInferenceApparentType2.ts, 0, 46))
->U : Symbol(U, Decl(typeArgumentInferenceApparentType2.ts, 1, 19))
-<<<<<<< HEAD
->Iterable : Symbol(Iterable, Decl(lib.d.ts, 4429, 1))
-=======
->Iterable : Symbol(Iterable, Decl(lib.d.ts, --, --))
->>>>>>> 738b26f0
->T : Symbol(T, Decl(typeArgumentInferenceApparentType2.ts, 0, 16))
-
-        var u: U;
->u : Symbol(u, Decl(typeArgumentInferenceApparentType2.ts, 2, 11))
->U : Symbol(U, Decl(typeArgumentInferenceApparentType2.ts, 1, 19))
-
-        var res: T = method(u);
->res : Symbol(res, Decl(typeArgumentInferenceApparentType2.ts, 3, 11))
->T : Symbol(T, Decl(typeArgumentInferenceApparentType2.ts, 0, 16))
->method : Symbol(method, Decl(typeArgumentInferenceApparentType2.ts, 0, 0))
->u : Symbol(u, Decl(typeArgumentInferenceApparentType2.ts, 2, 11))
-    }
-    return;
-}
+=== tests/cases/compiler/typeArgumentInferenceApparentType2.ts ===
+function method<T>(iterable: Iterable<T>): T {
+>method : Symbol(method, Decl(typeArgumentInferenceApparentType2.ts, 0, 0))
+>T : Symbol(T, Decl(typeArgumentInferenceApparentType2.ts, 0, 16))
+>iterable : Symbol(iterable, Decl(typeArgumentInferenceApparentType2.ts, 0, 19))
+>Iterable : Symbol(Iterable, Decl(lib.d.ts, --, --))
+>T : Symbol(T, Decl(typeArgumentInferenceApparentType2.ts, 0, 16))
+>T : Symbol(T, Decl(typeArgumentInferenceApparentType2.ts, 0, 16))
+
+    function inner<U extends Iterable<T>>() {
+>inner : Symbol(inner, Decl(typeArgumentInferenceApparentType2.ts, 0, 46))
+>U : Symbol(U, Decl(typeArgumentInferenceApparentType2.ts, 1, 19))
+>Iterable : Symbol(Iterable, Decl(lib.d.ts, --, --))
+>T : Symbol(T, Decl(typeArgumentInferenceApparentType2.ts, 0, 16))
+
+        var u: U;
+>u : Symbol(u, Decl(typeArgumentInferenceApparentType2.ts, 2, 11))
+>U : Symbol(U, Decl(typeArgumentInferenceApparentType2.ts, 1, 19))
+
+        var res: T = method(u);
+>res : Symbol(res, Decl(typeArgumentInferenceApparentType2.ts, 3, 11))
+>T : Symbol(T, Decl(typeArgumentInferenceApparentType2.ts, 0, 16))
+>method : Symbol(method, Decl(typeArgumentInferenceApparentType2.ts, 0, 0))
+>u : Symbol(u, Decl(typeArgumentInferenceApparentType2.ts, 2, 11))
+    }
+    return;
+}