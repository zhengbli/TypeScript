--- conflicted
+++ resolved
@@ -1,30 +1,20 @@
-=== tests/cases/conformance/es6/yieldExpressions/generatorTypeCheck28.ts ===
-function* g(): IterableIterator<(x: string) => number> {
->g : Symbol(g, Decl(generatorTypeCheck28.ts, 0, 0))
-<<<<<<< HEAD
->IterableIterator : Symbol(IterableIterator, Decl(lib.d.ts, 4371, 1))
-=======
->IterableIterator : Symbol(IterableIterator, Decl(lib.d.ts, 4373, 1))
->>>>>>> 425ad026
->x : Symbol(x, Decl(generatorTypeCheck28.ts, 0, 33))
-
-    yield * {
-        *[Symbol.iterator]() {
-<<<<<<< HEAD
->Symbol.iterator : Symbol(SymbolConstructor.iterator, Decl(lib.d.ts, 3923, 31))
->Symbol : Symbol(Symbol, Decl(lib.d.ts, 3873, 52), Decl(lib.d.ts, 3979, 11))
->iterator : Symbol(SymbolConstructor.iterator, Decl(lib.d.ts, 3923, 31))
-=======
->Symbol.iterator : Symbol(SymbolConstructor.iterator, Decl(lib.d.ts, 3890, 31))
->Symbol : Symbol(Symbol, Decl(lib.d.ts, 3840, 52), Decl(lib.d.ts, 3946, 11))
->iterator : Symbol(SymbolConstructor.iterator, Decl(lib.d.ts, 3890, 31))
->>>>>>> 425ad026
-
-            yield x => x.length;
->x : Symbol(x, Decl(generatorTypeCheck28.ts, 3, 17))
->x.length : Symbol(String.length, Decl(lib.d.ts, 414, 19))
->x : Symbol(x, Decl(generatorTypeCheck28.ts, 3, 17))
->length : Symbol(String.length, Decl(lib.d.ts, 414, 19))
-        }
-    };
-}
+=== tests/cases/conformance/es6/yieldExpressions/generatorTypeCheck28.ts ===
+function* g(): IterableIterator<(x: string) => number> {
+>g : Symbol(g, Decl(generatorTypeCheck28.ts, 0, 0))
+>IterableIterator : Symbol(IterableIterator, Decl(lib.d.ts, 4406, 1))
+>x : Symbol(x, Decl(generatorTypeCheck28.ts, 0, 33))
+
+    yield * {
+        *[Symbol.iterator]() {
+>Symbol.iterator : Symbol(SymbolConstructor.iterator, Decl(lib.d.ts, 3923, 31))
+>Symbol : Symbol(Symbol, Decl(lib.d.ts, 3873, 52), Decl(lib.d.ts, 3979, 11))
+>iterator : Symbol(SymbolConstructor.iterator, Decl(lib.d.ts, 3923, 31))
+
+            yield x => x.length;
+>x : Symbol(x, Decl(generatorTypeCheck28.ts, 3, 17))
+>x.length : Symbol(String.length, Decl(lib.d.ts, 414, 19))
+>x : Symbol(x, Decl(generatorTypeCheck28.ts, 3, 17))
+>length : Symbol(String.length, Decl(lib.d.ts, 414, 19))
+        }
+    };
+}