=== tests/cases/conformance/es6/spread/iteratorSpreadInCall5.ts ===
foo(...new SymbolIterator, ...new StringIterator);
>foo : Symbol(foo, Decl(iteratorSpreadInCall5.ts, 0, 50))
>SymbolIterator : Symbol(SymbolIterator, Decl(iteratorSpreadInCall5.ts, 2, 43))
>StringIterator : Symbol(StringIterator, Decl(iteratorSpreadInCall5.ts, 14, 1))

function foo(...s: (symbol | string)[]) { }
>foo : Symbol(foo, Decl(iteratorSpreadInCall5.ts, 0, 50))
>s : Symbol(s, Decl(iteratorSpreadInCall5.ts, 2, 13))

class SymbolIterator {
>SymbolIterator : Symbol(SymbolIterator, Decl(iteratorSpreadInCall5.ts, 2, 43))

    next() {
>next : Symbol(next, Decl(iteratorSpreadInCall5.ts, 3, 22))

        return {
            value: Symbol(),
>value : Symbol(value, Decl(iteratorSpreadInCall5.ts, 5, 16))
<<<<<<< HEAD
>Symbol : Symbol(Symbol, Decl(lib.d.ts, 3873, 52), Decl(lib.d.ts, 3979, 11))
=======
>Symbol : Symbol(Symbol, Decl(lib.d.ts, --, --), Decl(lib.d.ts, --, --))
>>>>>>> 738b26f0

            done: false
>done : Symbol(done, Decl(iteratorSpreadInCall5.ts, 6, 28))

        };
    }

    [Symbol.iterator]() {
<<<<<<< HEAD
>Symbol.iterator : Symbol(SymbolConstructor.iterator, Decl(lib.d.ts, 3923, 31))
>Symbol : Symbol(Symbol, Decl(lib.d.ts, 3873, 52), Decl(lib.d.ts, 3979, 11))
>iterator : Symbol(SymbolConstructor.iterator, Decl(lib.d.ts, 3923, 31))
=======
>Symbol.iterator : Symbol(SymbolConstructor.iterator, Decl(lib.d.ts, --, --))
>Symbol : Symbol(Symbol, Decl(lib.d.ts, --, --), Decl(lib.d.ts, --, --))
>iterator : Symbol(SymbolConstructor.iterator, Decl(lib.d.ts, --, --))
>>>>>>> 738b26f0

        return this;
>this : Symbol(SymbolIterator, Decl(iteratorSpreadInCall5.ts, 2, 43))
    }
}

class StringIterator {
>StringIterator : Symbol(StringIterator, Decl(iteratorSpreadInCall5.ts, 14, 1))

    next() {
>next : Symbol(next, Decl(iteratorSpreadInCall5.ts, 16, 22))

        return {
            value: "",
>value : Symbol(value, Decl(iteratorSpreadInCall5.ts, 18, 16))

            done: false
>done : Symbol(done, Decl(iteratorSpreadInCall5.ts, 19, 22))

        };
    }

    [Symbol.iterator]() {
<<<<<<< HEAD
>Symbol.iterator : Symbol(SymbolConstructor.iterator, Decl(lib.d.ts, 3923, 31))
>Symbol : Symbol(Symbol, Decl(lib.d.ts, 3873, 52), Decl(lib.d.ts, 3979, 11))
>iterator : Symbol(SymbolConstructor.iterator, Decl(lib.d.ts, 3923, 31))
=======
>Symbol.iterator : Symbol(SymbolConstructor.iterator, Decl(lib.d.ts, --, --))
>Symbol : Symbol(Symbol, Decl(lib.d.ts, --, --), Decl(lib.d.ts, --, --))
>iterator : Symbol(SymbolConstructor.iterator, Decl(lib.d.ts, --, --))
>>>>>>> 738b26f0

        return this;
>this : Symbol(StringIterator, Decl(iteratorSpreadInCall5.ts, 14, 1))
    }
}
<|MERGE_RESOLUTION|>--- conflicted
+++ resolved
@@ -1,78 +1,62 @@
-=== tests/cases/conformance/es6/spread/iteratorSpreadInCall5.ts ===
-foo(...new SymbolIterator, ...new StringIterator);
->foo : Symbol(foo, Decl(iteratorSpreadInCall5.ts, 0, 50))
->SymbolIterator : Symbol(SymbolIterator, Decl(iteratorSpreadInCall5.ts, 2, 43))
->StringIterator : Symbol(StringIterator, Decl(iteratorSpreadInCall5.ts, 14, 1))
-
-function foo(...s: (symbol | string)[]) { }
->foo : Symbol(foo, Decl(iteratorSpreadInCall5.ts, 0, 50))
->s : Symbol(s, Decl(iteratorSpreadInCall5.ts, 2, 13))
-
-class SymbolIterator {
->SymbolIterator : Symbol(SymbolIterator, Decl(iteratorSpreadInCall5.ts, 2, 43))
-
-    next() {
->next : Symbol(next, Decl(iteratorSpreadInCall5.ts, 3, 22))
-
-        return {
-            value: Symbol(),
->value : Symbol(value, Decl(iteratorSpreadInCall5.ts, 5, 16))
-<<<<<<< HEAD
->Symbol : Symbol(Symbol, Decl(lib.d.ts, 3873, 52), Decl(lib.d.ts, 3979, 11))
-=======
->Symbol : Symbol(Symbol, Decl(lib.d.ts, --, --), Decl(lib.d.ts, --, --))
->>>>>>> 738b26f0
-
-            done: false
->done : Symbol(done, Decl(iteratorSpreadInCall5.ts, 6, 28))
-
-        };
-    }
-
-    [Symbol.iterator]() {
-<<<<<<< HEAD
->Symbol.iterator : Symbol(SymbolConstructor.iterator, Decl(lib.d.ts, 3923, 31))
->Symbol : Symbol(Symbol, Decl(lib.d.ts, 3873, 52), Decl(lib.d.ts, 3979, 11))
->iterator : Symbol(SymbolConstructor.iterator, Decl(lib.d.ts, 3923, 31))
-=======
->Symbol.iterator : Symbol(SymbolConstructor.iterator, Decl(lib.d.ts, --, --))
->Symbol : Symbol(Symbol, Decl(lib.d.ts, --, --), Decl(lib.d.ts, --, --))
->iterator : Symbol(SymbolConstructor.iterator, Decl(lib.d.ts, --, --))
->>>>>>> 738b26f0
-
-        return this;
->this : Symbol(SymbolIterator, Decl(iteratorSpreadInCall5.ts, 2, 43))
-    }
-}
-
-class StringIterator {
->StringIterator : Symbol(StringIterator, Decl(iteratorSpreadInCall5.ts, 14, 1))
-
-    next() {
->next : Symbol(next, Decl(iteratorSpreadInCall5.ts, 16, 22))
-
-        return {
-            value: "",
->value : Symbol(value, Decl(iteratorSpreadInCall5.ts, 18, 16))
-
-            done: false
->done : Symbol(done, Decl(iteratorSpreadInCall5.ts, 19, 22))
-
-        };
-    }
-
-    [Symbol.iterator]() {
-<<<<<<< HEAD
->Symbol.iterator : Symbol(SymbolConstructor.iterator, Decl(lib.d.ts, 3923, 31))
->Symbol : Symbol(Symbol, Decl(lib.d.ts, 3873, 52), Decl(lib.d.ts, 3979, 11))
->iterator : Symbol(SymbolConstructor.iterator, Decl(lib.d.ts, 3923, 31))
-=======
->Symbol.iterator : Symbol(SymbolConstructor.iterator, Decl(lib.d.ts, --, --))
->Symbol : Symbol(Symbol, Decl(lib.d.ts, --, --), Decl(lib.d.ts, --, --))
->iterator : Symbol(SymbolConstructor.iterator, Decl(lib.d.ts, --, --))
->>>>>>> 738b26f0
-
-        return this;
->this : Symbol(StringIterator, Decl(iteratorSpreadInCall5.ts, 14, 1))
-    }
-}
+=== tests/cases/conformance/es6/spread/iteratorSpreadInCall5.ts ===
+foo(...new SymbolIterator, ...new StringIterator);
+>foo : Symbol(foo, Decl(iteratorSpreadInCall5.ts, 0, 50))
+>SymbolIterator : Symbol(SymbolIterator, Decl(iteratorSpreadInCall5.ts, 2, 43))
+>StringIterator : Symbol(StringIterator, Decl(iteratorSpreadInCall5.ts, 14, 1))
+
+function foo(...s: (symbol | string)[]) { }
+>foo : Symbol(foo, Decl(iteratorSpreadInCall5.ts, 0, 50))
+>s : Symbol(s, Decl(iteratorSpreadInCall5.ts, 2, 13))
+
+class SymbolIterator {
+>SymbolIterator : Symbol(SymbolIterator, Decl(iteratorSpreadInCall5.ts, 2, 43))
+
+    next() {
+>next : Symbol(next, Decl(iteratorSpreadInCall5.ts, 3, 22))
+
+        return {
+            value: Symbol(),
+>value : Symbol(value, Decl(iteratorSpreadInCall5.ts, 5, 16))
+>Symbol : Symbol(Symbol, Decl(lib.d.ts, --, --), Decl(lib.d.ts, --, --))
+
+            done: false
+>done : Symbol(done, Decl(iteratorSpreadInCall5.ts, 6, 28))
+
+        };
+    }
+
+    [Symbol.iterator]() {
+>Symbol.iterator : Symbol(SymbolConstructor.iterator, Decl(lib.d.ts, --, --))
+>Symbol : Symbol(Symbol, Decl(lib.d.ts, --, --), Decl(lib.d.ts, --, --))
+>iterator : Symbol(SymbolConstructor.iterator, Decl(lib.d.ts, --, --))
+
+        return this;
+>this : Symbol(SymbolIterator, Decl(iteratorSpreadInCall5.ts, 2, 43))
+    }
+}
+
+class StringIterator {
+>StringIterator : Symbol(StringIterator, Decl(iteratorSpreadInCall5.ts, 14, 1))
+
+    next() {
+>next : Symbol(next, Decl(iteratorSpreadInCall5.ts, 16, 22))
+
+        return {
+            value: "",
+>value : Symbol(value, Decl(iteratorSpreadInCall5.ts, 18, 16))
+
+            done: false
+>done : Symbol(done, Decl(iteratorSpreadInCall5.ts, 19, 22))
+
+        };
+    }
+
+    [Symbol.iterator]() {
+>Symbol.iterator : Symbol(SymbolConstructor.iterator, Decl(lib.d.ts, --, --))
+>Symbol : Symbol(Symbol, Decl(lib.d.ts, --, --), Decl(lib.d.ts, --, --))
+>iterator : Symbol(SymbolConstructor.iterator, Decl(lib.d.ts, --, --))
+
+        return this;
+>this : Symbol(StringIterator, Decl(iteratorSpreadInCall5.ts, 14, 1))
+    }
+}