--- conflicted
+++ resolved
@@ -1,41 +1,31 @@
-=== tests/cases/conformance/es6/spread/iteratorSpreadInArray3.ts ===
-var array = [...[0, 1], ...new SymbolIterator];
->array : Symbol(array, Decl(iteratorSpreadInArray3.ts, 0, 3))
->SymbolIterator : Symbol(SymbolIterator, Decl(iteratorSpreadInArray3.ts, 0, 47))
-
-class SymbolIterator {
->SymbolIterator : Symbol(SymbolIterator, Decl(iteratorSpreadInArray3.ts, 0, 47))
-
-    next() {
->next : Symbol(next, Decl(iteratorSpreadInArray3.ts, 2, 22))
-
-        return {
-            value: Symbol(),
->value : Symbol(value, Decl(iteratorSpreadInArray3.ts, 4, 16))
-<<<<<<< HEAD
->Symbol : Symbol(Symbol, Decl(lib.d.ts, 3873, 52), Decl(lib.d.ts, 3979, 11))
-=======
->Symbol : Symbol(Symbol, Decl(lib.d.ts, --, --), Decl(lib.d.ts, --, --))
->>>>>>> 738b26f0
-
-            done: false
->done : Symbol(done, Decl(iteratorSpreadInArray3.ts, 5, 28))
-
-        };
-    }
-
-    [Symbol.iterator]() {
-<<<<<<< HEAD
->Symbol.iterator : Symbol(SymbolConstructor.iterator, Decl(lib.d.ts, 3923, 31))
->Symbol : Symbol(Symbol, Decl(lib.d.ts, 3873, 52), Decl(lib.d.ts, 3979, 11))
->iterator : Symbol(SymbolConstructor.iterator, Decl(lib.d.ts, 3923, 31))
-=======
->Symbol.iterator : Symbol(SymbolConstructor.iterator, Decl(lib.d.ts, --, --))
->Symbol : Symbol(Symbol, Decl(lib.d.ts, --, --), Decl(lib.d.ts, --, --))
->iterator : Symbol(SymbolConstructor.iterator, Decl(lib.d.ts, --, --))
->>>>>>> 738b26f0
-
-        return this;
->this : Symbol(SymbolIterator, Decl(iteratorSpreadInArray3.ts, 0, 47))
-    }
-}
+=== tests/cases/conformance/es6/spread/iteratorSpreadInArray3.ts ===
+var array = [...[0, 1], ...new SymbolIterator];
+>array : Symbol(array, Decl(iteratorSpreadInArray3.ts, 0, 3))
+>SymbolIterator : Symbol(SymbolIterator, Decl(iteratorSpreadInArray3.ts, 0, 47))
+
+class SymbolIterator {
+>SymbolIterator : Symbol(SymbolIterator, Decl(iteratorSpreadInArray3.ts, 0, 47))
+
+    next() {
+>next : Symbol(next, Decl(iteratorSpreadInArray3.ts, 2, 22))
+
+        return {
+            value: Symbol(),
+>value : Symbol(value, Decl(iteratorSpreadInArray3.ts, 4, 16))
+>Symbol : Symbol(Symbol, Decl(lib.d.ts, --, --), Decl(lib.d.ts, --, --))
+
+            done: false
+>done : Symbol(done, Decl(iteratorSpreadInArray3.ts, 5, 28))
+
+        };
+    }
+
+    [Symbol.iterator]() {
+>Symbol.iterator : Symbol(SymbolConstructor.iterator, Decl(lib.d.ts, --, --))
+>Symbol : Symbol(Symbol, Decl(lib.d.ts, --, --), Decl(lib.d.ts, --, --))
+>iterator : Symbol(SymbolConstructor.iterator, Decl(lib.d.ts, --, --))
+
+        return this;
+>this : Symbol(SymbolIterator, Decl(iteratorSpreadInArray3.ts, 0, 47))
+    }
+}