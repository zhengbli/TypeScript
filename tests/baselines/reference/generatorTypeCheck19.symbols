--- conflicted
+++ resolved
@@ -1,23 +1,19 @@
-=== tests/cases/conformance/es6/yieldExpressions/generatorTypeCheck19.ts ===
-class Foo { x: number }
->Foo : Symbol(Foo, Decl(generatorTypeCheck19.ts, 0, 0))
->x : Symbol(x, Decl(generatorTypeCheck19.ts, 0, 11))
-
-class Bar extends Foo { y: string }
->Bar : Symbol(Bar, Decl(generatorTypeCheck19.ts, 0, 23))
->Foo : Symbol(Foo, Decl(generatorTypeCheck19.ts, 0, 0))
->y : Symbol(y, Decl(generatorTypeCheck19.ts, 1, 23))
-
-function* g(): IterableIterator<Foo> {
->g : Symbol(g, Decl(generatorTypeCheck19.ts, 1, 35))
-<<<<<<< HEAD
->IterableIterator : Symbol(IterableIterator, Decl(lib.d.ts, 1718, 1))
-=======
->IterableIterator : Symbol(IterableIterator, Decl(lib.d.ts, 4337, 1))
->>>>>>> dc5885d4
->Foo : Symbol(Foo, Decl(generatorTypeCheck19.ts, 0, 0))
-
-    yield;
-    yield * [new Bar];
->Bar : Symbol(Bar, Decl(generatorTypeCheck19.ts, 0, 23))
-}
+=== tests/cases/conformance/es6/yieldExpressions/generatorTypeCheck19.ts ===
+class Foo { x: number }
+>Foo : Symbol(Foo, Decl(generatorTypeCheck19.ts, 0, 0))
+>x : Symbol(x, Decl(generatorTypeCheck19.ts, 0, 11))
+
+class Bar extends Foo { y: string }
+>Bar : Symbol(Bar, Decl(generatorTypeCheck19.ts, 0, 23))
+>Foo : Symbol(Foo, Decl(generatorTypeCheck19.ts, 0, 0))
+>y : Symbol(y, Decl(generatorTypeCheck19.ts, 1, 23))
+
+function* g(): IterableIterator<Foo> {
+>g : Symbol(g, Decl(generatorTypeCheck19.ts, 1, 35))
+>IterableIterator : Symbol(IterableIterator, Decl(lib.d.ts, 4371, 1))
+>Foo : Symbol(Foo, Decl(generatorTypeCheck19.ts, 0, 0))
+
+    yield;
+    yield * [new Bar];
+>Bar : Symbol(Bar, Decl(generatorTypeCheck19.ts, 0, 23))
+}