--- conflicted
+++ resolved
@@ -1,26 +1,16 @@
-=== tests/cases/conformance/es6/Symbols/symbolProperty57.ts ===
-var obj = {
->obj : Symbol(obj, Decl(symbolProperty57.ts, 0, 3))
-
-    [Symbol.iterator]: 0
-<<<<<<< HEAD
->Symbol.iterator : Symbol(SymbolConstructor.iterator, Decl(lib.d.ts, 3923, 31))
->Symbol : Symbol(Symbol, Decl(lib.d.ts, 3873, 52), Decl(lib.d.ts, 3979, 11))
->iterator : Symbol(SymbolConstructor.iterator, Decl(lib.d.ts, 3923, 31))
-=======
->Symbol.iterator : Symbol(SymbolConstructor.iterator, Decl(lib.d.ts, --, --))
->Symbol : Symbol(Symbol, Decl(lib.d.ts, --, --), Decl(lib.d.ts, --, --))
->iterator : Symbol(SymbolConstructor.iterator, Decl(lib.d.ts, --, --))
->>>>>>> 738b26f0
-
-};
-
-// Should give type 'any'.
-obj[Symbol["nonsense"]];
->obj : Symbol(obj, Decl(symbolProperty57.ts, 0, 3))
-<<<<<<< HEAD
->Symbol : Symbol(Symbol, Decl(lib.d.ts, 3873, 52), Decl(lib.d.ts, 3979, 11))
-=======
->Symbol : Symbol(Symbol, Decl(lib.d.ts, --, --), Decl(lib.d.ts, --, --))
->>>>>>> 738b26f0
-
+=== tests/cases/conformance/es6/Symbols/symbolProperty57.ts ===
+var obj = {
+>obj : Symbol(obj, Decl(symbolProperty57.ts, 0, 3))
+
+    [Symbol.iterator]: 0
+>Symbol.iterator : Symbol(SymbolConstructor.iterator, Decl(lib.d.ts, --, --))
+>Symbol : Symbol(Symbol, Decl(lib.d.ts, --, --), Decl(lib.d.ts, --, --))
+>iterator : Symbol(SymbolConstructor.iterator, Decl(lib.d.ts, --, --))
+
+};
+
+// Should give type 'any'.
+obj[Symbol["nonsense"]];
+>obj : Symbol(obj, Decl(symbolProperty57.ts, 0, 3))
+>Symbol : Symbol(Symbol, Decl(lib.d.ts, --, --), Decl(lib.d.ts, --, --))
+