--- conflicted
+++ resolved
@@ -1,26 +1,16 @@
-=== tests/cases/conformance/es6/Symbols/symbolProperty57.ts ===
-var obj = {
->obj : Symbol(obj, Decl(symbolProperty57.ts, 0, 3))
-
-    [Symbol.iterator]: 0
-<<<<<<< HEAD
->Symbol.iterator : Symbol(SymbolConstructor.iterator, Decl(lib.d.ts, 1282, 31))
->Symbol : Symbol(Symbol, Decl(lib.d.ts, 1232, 52), Decl(lib.d.ts, 1338, 11))
->iterator : Symbol(SymbolConstructor.iterator, Decl(lib.d.ts, 1282, 31))
-=======
->Symbol.iterator : Symbol(SymbolConstructor.iterator, Decl(lib.d.ts, 3889, 31))
->Symbol : Symbol(Symbol, Decl(lib.d.ts, 3839, 102), Decl(lib.d.ts, 3945, 11))
->iterator : Symbol(SymbolConstructor.iterator, Decl(lib.d.ts, 3889, 31))
->>>>>>> dc5885d4
-
-};
-
-// Should give type 'any'.
-obj[Symbol["nonsense"]];
->obj : Symbol(obj, Decl(symbolProperty57.ts, 0, 3))
-<<<<<<< HEAD
->Symbol : Symbol(Symbol, Decl(lib.d.ts, 1232, 52), Decl(lib.d.ts, 1338, 11))
-=======
->Symbol : Symbol(Symbol, Decl(lib.d.ts, 3839, 102), Decl(lib.d.ts, 3945, 11))
->>>>>>> dc5885d4
-
+=== tests/cases/conformance/es6/Symbols/symbolProperty57.ts ===
+var obj = {
+>obj : Symbol(obj, Decl(symbolProperty57.ts, 0, 3))
+
+    [Symbol.iterator]: 0
+>Symbol.iterator : Symbol(SymbolConstructor.iterator, Decl(lib.d.ts, 3923, 31))
+>Symbol : Symbol(Symbol, Decl(lib.d.ts, 3873, 52), Decl(lib.d.ts, 3979, 11))
+>iterator : Symbol(SymbolConstructor.iterator, Decl(lib.d.ts, 3923, 31))
+
+};
+
+// Should give type 'any'.
+obj[Symbol["nonsense"]];
+>obj : Symbol(obj, Decl(symbolProperty57.ts, 0, 3))
+>Symbol : Symbol(Symbol, Decl(lib.d.ts, 3873, 52), Decl(lib.d.ts, 3979, 11))
+