--- conflicted
+++ resolved
@@ -1,11 +1,7 @@
-=== tests/cases/conformance/es6/yieldExpressions/generatorTypeCheck12.ts ===
-function* g(): IterableIterator<number> {
->g : Symbol(g, Decl(generatorTypeCheck12.ts, 0, 0))
-<<<<<<< HEAD
->IterableIterator : Symbol(IterableIterator, Decl(lib.d.ts, 4400, 1))
-=======
->IterableIterator : Symbol(IterableIterator, Decl(lib.d.ts, 4406, 1))
->>>>>>> 90338ecf
-
-    return "";
-}
+=== tests/cases/conformance/es6/yieldExpressions/generatorTypeCheck12.ts ===
+function* g(): IterableIterator<number> {
+>g : Symbol(g, Decl(generatorTypeCheck12.ts, 0, 0))
+>IterableIterator : Symbol(IterableIterator, Decl(lib.d.ts, 4433, 1))
+
+    return "";
+}