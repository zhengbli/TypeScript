--- conflicted
+++ resolved
@@ -1,13 +1,9 @@
-=== tests/cases/conformance/es6/for-ofStatements/for-of57.ts ===
-var iter: Iterable<number>;
->iter : Symbol(iter, Decl(for-of57.ts, 0, 3))
-<<<<<<< HEAD
->Iterable : Symbol(Iterable, Decl(lib.d.ts, 4429, 1))
-=======
->Iterable : Symbol(Iterable, Decl(lib.d.ts, --, --))
->>>>>>> 738b26f0
-
-for (let num of iter) { }
->num : Symbol(num, Decl(for-of57.ts, 1, 8))
->iter : Symbol(iter, Decl(for-of57.ts, 0, 3))
-
+=== tests/cases/conformance/es6/for-ofStatements/for-of57.ts ===
+var iter: Iterable<number>;
+>iter : Symbol(iter, Decl(for-of57.ts, 0, 3))
+>Iterable : Symbol(Iterable, Decl(lib.d.ts, --, --))
+
+for (let num of iter) { }
+>num : Symbol(num, Decl(for-of57.ts, 1, 8))
+>iter : Symbol(iter, Decl(for-of57.ts, 0, 3))
+