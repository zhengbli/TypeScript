=== tests/cases/conformance/es6/for-ofStatements/for-of57.ts ===
var iter: Iterable<number>;
>iter : Symbol(iter, Decl(for-of57.ts, 0, 3))
<<<<<<< HEAD
>Iterable : Symbol(Iterable, Decl(lib.d.ts, 1714, 1))
=======
>Iterable : Symbol(Iterable, Decl(lib.d.ts, 4333, 1))
>>>>>>> dc5885d4

for (let num of iter) { }
>num : Symbol(num, Decl(for-of57.ts, 1, 8))
>iter : Symbol(iter, Decl(for-of57.ts, 0, 3))

<|MERGE_RESOLUTION|>--- conflicted
+++ resolved
@@ -1,13 +1,9 @@
-=== tests/cases/conformance/es6/for-ofStatements/for-of57.ts ===
-var iter: Iterable<number>;
->iter : Symbol(iter, Decl(for-of57.ts, 0, 3))
-<<<<<<< HEAD
->Iterable : Symbol(Iterable, Decl(lib.d.ts, 1714, 1))
-=======
->Iterable : Symbol(Iterable, Decl(lib.d.ts, 4333, 1))
->>>>>>> dc5885d4
-
-for (let num of iter) { }
->num : Symbol(num, Decl(for-of57.ts, 1, 8))
->iter : Symbol(iter, Decl(for-of57.ts, 0, 3))
-
+=== tests/cases/conformance/es6/for-ofStatements/for-of57.ts ===
+var iter: Iterable<number>;
+>iter : Symbol(iter, Decl(for-of57.ts, 0, 3))
+>Iterable : Symbol(Iterable, Decl(lib.d.ts, 4367, 1))
+
+for (let num of iter) { }
+>num : Symbol(num, Decl(for-of57.ts, 1, 8))
+>iter : Symbol(iter, Decl(for-of57.ts, 0, 3))
+