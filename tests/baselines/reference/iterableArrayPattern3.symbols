=== tests/cases/conformance/es6/destructuring/iterableArrayPattern3.ts ===
var a: Bar, b: Bar;
>a : Symbol(a, Decl(iterableArrayPattern3.ts, 0, 3))
>Bar : Symbol(Bar, Decl(iterableArrayPattern3.ts, 1, 25))
>b : Symbol(b, Decl(iterableArrayPattern3.ts, 0, 11))
>Bar : Symbol(Bar, Decl(iterableArrayPattern3.ts, 1, 25))

[a, b] = new FooIterator;
>a : Symbol(a, Decl(iterableArrayPattern3.ts, 0, 3))
>b : Symbol(b, Decl(iterableArrayPattern3.ts, 0, 11))
>FooIterator : Symbol(FooIterator, Decl(iterableArrayPattern3.ts, 3, 27))

class Bar { x }
>Bar : Symbol(Bar, Decl(iterableArrayPattern3.ts, 1, 25))
>x : Symbol(x, Decl(iterableArrayPattern3.ts, 2, 11))

class Foo extends Bar { y }
>Foo : Symbol(Foo, Decl(iterableArrayPattern3.ts, 2, 15))
>Bar : Symbol(Bar, Decl(iterableArrayPattern3.ts, 1, 25))
>y : Symbol(y, Decl(iterableArrayPattern3.ts, 3, 23))

class FooIterator {
>FooIterator : Symbol(FooIterator, Decl(iterableArrayPattern3.ts, 3, 27))

    next() {
>next : Symbol(next, Decl(iterableArrayPattern3.ts, 4, 19))

        return {
            value: new Foo,
>value : Symbol(value, Decl(iterableArrayPattern3.ts, 6, 16))
>Foo : Symbol(Foo, Decl(iterableArrayPattern3.ts, 2, 15))

            done: false
>done : Symbol(done, Decl(iterableArrayPattern3.ts, 7, 27))

        };
    }

    [Symbol.iterator]() {
<<<<<<< HEAD
>Symbol.iterator : Symbol(SymbolConstructor.iterator, Decl(lib.d.ts, 3923, 31))
>Symbol : Symbol(Symbol, Decl(lib.d.ts, 3873, 52), Decl(lib.d.ts, 3979, 11))
>iterator : Symbol(SymbolConstructor.iterator, Decl(lib.d.ts, 3923, 31))
=======
>Symbol.iterator : Symbol(SymbolConstructor.iterator, Decl(lib.d.ts, --, --))
>Symbol : Symbol(Symbol, Decl(lib.d.ts, --, --), Decl(lib.d.ts, --, --))
>iterator : Symbol(SymbolConstructor.iterator, Decl(lib.d.ts, --, --))
>>>>>>> 738b26f0

        return this;
>this : Symbol(FooIterator, Decl(iterableArrayPattern3.ts, 3, 27))
    }
}
<|MERGE_RESOLUTION|>--- conflicted
+++ resolved
@@ -1,53 +1,47 @@
-=== tests/cases/conformance/es6/destructuring/iterableArrayPattern3.ts ===
-var a: Bar, b: Bar;
->a : Symbol(a, Decl(iterableArrayPattern3.ts, 0, 3))
->Bar : Symbol(Bar, Decl(iterableArrayPattern3.ts, 1, 25))
->b : Symbol(b, Decl(iterableArrayPattern3.ts, 0, 11))
->Bar : Symbol(Bar, Decl(iterableArrayPattern3.ts, 1, 25))
-
-[a, b] = new FooIterator;
->a : Symbol(a, Decl(iterableArrayPattern3.ts, 0, 3))
->b : Symbol(b, Decl(iterableArrayPattern3.ts, 0, 11))
->FooIterator : Symbol(FooIterator, Decl(iterableArrayPattern3.ts, 3, 27))
-
-class Bar { x }
->Bar : Symbol(Bar, Decl(iterableArrayPattern3.ts, 1, 25))
->x : Symbol(x, Decl(iterableArrayPattern3.ts, 2, 11))
-
-class Foo extends Bar { y }
->Foo : Symbol(Foo, Decl(iterableArrayPattern3.ts, 2, 15))
->Bar : Symbol(Bar, Decl(iterableArrayPattern3.ts, 1, 25))
->y : Symbol(y, Decl(iterableArrayPattern3.ts, 3, 23))
-
-class FooIterator {
->FooIterator : Symbol(FooIterator, Decl(iterableArrayPattern3.ts, 3, 27))
-
-    next() {
->next : Symbol(next, Decl(iterableArrayPattern3.ts, 4, 19))
-
-        return {
-            value: new Foo,
->value : Symbol(value, Decl(iterableArrayPattern3.ts, 6, 16))
->Foo : Symbol(Foo, Decl(iterableArrayPattern3.ts, 2, 15))
-
-            done: false
->done : Symbol(done, Decl(iterableArrayPattern3.ts, 7, 27))
-
-        };
-    }
-
-    [Symbol.iterator]() {
-<<<<<<< HEAD
->Symbol.iterator : Symbol(SymbolConstructor.iterator, Decl(lib.d.ts, 3923, 31))
->Symbol : Symbol(Symbol, Decl(lib.d.ts, 3873, 52), Decl(lib.d.ts, 3979, 11))
->iterator : Symbol(SymbolConstructor.iterator, Decl(lib.d.ts, 3923, 31))
-=======
->Symbol.iterator : Symbol(SymbolConstructor.iterator, Decl(lib.d.ts, --, --))
->Symbol : Symbol(Symbol, Decl(lib.d.ts, --, --), Decl(lib.d.ts, --, --))
->iterator : Symbol(SymbolConstructor.iterator, Decl(lib.d.ts, --, --))
->>>>>>> 738b26f0
-
-        return this;
->this : Symbol(FooIterator, Decl(iterableArrayPattern3.ts, 3, 27))
-    }
-}
+=== tests/cases/conformance/es6/destructuring/iterableArrayPattern3.ts ===
+var a: Bar, b: Bar;
+>a : Symbol(a, Decl(iterableArrayPattern3.ts, 0, 3))
+>Bar : Symbol(Bar, Decl(iterableArrayPattern3.ts, 1, 25))
+>b : Symbol(b, Decl(iterableArrayPattern3.ts, 0, 11))
+>Bar : Symbol(Bar, Decl(iterableArrayPattern3.ts, 1, 25))
+
+[a, b] = new FooIterator;
+>a : Symbol(a, Decl(iterableArrayPattern3.ts, 0, 3))
+>b : Symbol(b, Decl(iterableArrayPattern3.ts, 0, 11))
+>FooIterator : Symbol(FooIterator, Decl(iterableArrayPattern3.ts, 3, 27))
+
+class Bar { x }
+>Bar : Symbol(Bar, Decl(iterableArrayPattern3.ts, 1, 25))
+>x : Symbol(x, Decl(iterableArrayPattern3.ts, 2, 11))
+
+class Foo extends Bar { y }
+>Foo : Symbol(Foo, Decl(iterableArrayPattern3.ts, 2, 15))
+>Bar : Symbol(Bar, Decl(iterableArrayPattern3.ts, 1, 25))
+>y : Symbol(y, Decl(iterableArrayPattern3.ts, 3, 23))
+
+class FooIterator {
+>FooIterator : Symbol(FooIterator, Decl(iterableArrayPattern3.ts, 3, 27))
+
+    next() {
+>next : Symbol(next, Decl(iterableArrayPattern3.ts, 4, 19))
+
+        return {
+            value: new Foo,
+>value : Symbol(value, Decl(iterableArrayPattern3.ts, 6, 16))
+>Foo : Symbol(Foo, Decl(iterableArrayPattern3.ts, 2, 15))
+
+            done: false
+>done : Symbol(done, Decl(iterableArrayPattern3.ts, 7, 27))
+
+        };
+    }
+
+    [Symbol.iterator]() {
+>Symbol.iterator : Symbol(SymbolConstructor.iterator, Decl(lib.d.ts, --, --))
+>Symbol : Symbol(Symbol, Decl(lib.d.ts, --, --), Decl(lib.d.ts, --, --))
+>iterator : Symbol(SymbolConstructor.iterator, Decl(lib.d.ts, --, --))
+
+        return this;
+>this : Symbol(FooIterator, Decl(iterableArrayPattern3.ts, 3, 27))
+    }
+}