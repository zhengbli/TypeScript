--- conflicted
+++ resolved
@@ -1,43 +1,31 @@
-=== tests/cases/conformance/es6/Symbols/symbolProperty28.ts ===
-class C1 {
->C1 : Symbol(C1, Decl(symbolProperty28.ts, 0, 0))
-
-    [Symbol.toStringTag]() {
-<<<<<<< HEAD
->Symbol.toStringTag : Symbol(SymbolConstructor.toStringTag, Decl(lib.d.ts, 3965, 24))
->Symbol : Symbol(Symbol, Decl(lib.d.ts, 3873, 52), Decl(lib.d.ts, 3979, 11))
->toStringTag : Symbol(SymbolConstructor.toStringTag, Decl(lib.d.ts, 3965, 24))
-=======
->Symbol.toStringTag : Symbol(SymbolConstructor.toStringTag, Decl(lib.d.ts, --, --))
->Symbol : Symbol(Symbol, Decl(lib.d.ts, --, --), Decl(lib.d.ts, --, --))
->toStringTag : Symbol(SymbolConstructor.toStringTag, Decl(lib.d.ts, --, --))
->>>>>>> 738b26f0
-
-        return { x: "" };
->x : Symbol(x, Decl(symbolProperty28.ts, 2, 16))
-    }
-}
-
-class C2 extends C1 { }
->C2 : Symbol(C2, Decl(symbolProperty28.ts, 4, 1))
->C1 : Symbol(C1, Decl(symbolProperty28.ts, 0, 0))
-
-var c: C2;
->c : Symbol(c, Decl(symbolProperty28.ts, 8, 3))
->C2 : Symbol(C2, Decl(symbolProperty28.ts, 4, 1))
-
-var obj = c[Symbol.toStringTag]().x;
->obj : Symbol(obj, Decl(symbolProperty28.ts, 9, 3))
->c[Symbol.toStringTag]().x : Symbol(x, Decl(symbolProperty28.ts, 2, 16))
->c : Symbol(c, Decl(symbolProperty28.ts, 8, 3))
-<<<<<<< HEAD
->Symbol.toStringTag : Symbol(SymbolConstructor.toStringTag, Decl(lib.d.ts, 3965, 24))
->Symbol : Symbol(Symbol, Decl(lib.d.ts, 3873, 52), Decl(lib.d.ts, 3979, 11))
->toStringTag : Symbol(SymbolConstructor.toStringTag, Decl(lib.d.ts, 3965, 24))
-=======
->Symbol.toStringTag : Symbol(SymbolConstructor.toStringTag, Decl(lib.d.ts, --, --))
->Symbol : Symbol(Symbol, Decl(lib.d.ts, --, --), Decl(lib.d.ts, --, --))
->toStringTag : Symbol(SymbolConstructor.toStringTag, Decl(lib.d.ts, --, --))
->>>>>>> 738b26f0
->x : Symbol(x, Decl(symbolProperty28.ts, 2, 16))
-
+=== tests/cases/conformance/es6/Symbols/symbolProperty28.ts ===
+class C1 {
+>C1 : Symbol(C1, Decl(symbolProperty28.ts, 0, 0))
+
+    [Symbol.toStringTag]() {
+>Symbol.toStringTag : Symbol(SymbolConstructor.toStringTag, Decl(lib.d.ts, --, --))
+>Symbol : Symbol(Symbol, Decl(lib.d.ts, --, --), Decl(lib.d.ts, --, --))
+>toStringTag : Symbol(SymbolConstructor.toStringTag, Decl(lib.d.ts, --, --))
+
+        return { x: "" };
+>x : Symbol(x, Decl(symbolProperty28.ts, 2, 16))
+    }
+}
+
+class C2 extends C1 { }
+>C2 : Symbol(C2, Decl(symbolProperty28.ts, 4, 1))
+>C1 : Symbol(C1, Decl(symbolProperty28.ts, 0, 0))
+
+var c: C2;
+>c : Symbol(c, Decl(symbolProperty28.ts, 8, 3))
+>C2 : Symbol(C2, Decl(symbolProperty28.ts, 4, 1))
+
+var obj = c[Symbol.toStringTag]().x;
+>obj : Symbol(obj, Decl(symbolProperty28.ts, 9, 3))
+>c[Symbol.toStringTag]().x : Symbol(x, Decl(symbolProperty28.ts, 2, 16))
+>c : Symbol(c, Decl(symbolProperty28.ts, 8, 3))
+>Symbol.toStringTag : Symbol(SymbolConstructor.toStringTag, Decl(lib.d.ts, --, --))
+>Symbol : Symbol(Symbol, Decl(lib.d.ts, --, --), Decl(lib.d.ts, --, --))
+>toStringTag : Symbol(SymbolConstructor.toStringTag, Decl(lib.d.ts, --, --))
+>x : Symbol(x, Decl(symbolProperty28.ts, 2, 16))
+