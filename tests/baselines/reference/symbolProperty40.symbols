=== tests/cases/conformance/es6/Symbols/symbolProperty40.ts ===
class C {
>C : Symbol(C, Decl(symbolProperty40.ts, 0, 0))

    [Symbol.iterator](x: string): string;
<<<<<<< HEAD
>Symbol.iterator : Symbol(SymbolConstructor.iterator, Decl(lib.d.ts, 1282, 31))
>Symbol : Symbol(Symbol, Decl(lib.d.ts, 1232, 52), Decl(lib.d.ts, 1338, 11))
>iterator : Symbol(SymbolConstructor.iterator, Decl(lib.d.ts, 1282, 31))
>x : Symbol(x, Decl(symbolProperty40.ts, 1, 22))

    [Symbol.iterator](x: number): number;
>Symbol.iterator : Symbol(SymbolConstructor.iterator, Decl(lib.d.ts, 1282, 31))
>Symbol : Symbol(Symbol, Decl(lib.d.ts, 1232, 52), Decl(lib.d.ts, 1338, 11))
>iterator : Symbol(SymbolConstructor.iterator, Decl(lib.d.ts, 1282, 31))
>x : Symbol(x, Decl(symbolProperty40.ts, 2, 22))

    [Symbol.iterator](x: any) {
>Symbol.iterator : Symbol(SymbolConstructor.iterator, Decl(lib.d.ts, 1282, 31))
>Symbol : Symbol(Symbol, Decl(lib.d.ts, 1232, 52), Decl(lib.d.ts, 1338, 11))
>iterator : Symbol(SymbolConstructor.iterator, Decl(lib.d.ts, 1282, 31))
=======
>Symbol.iterator : Symbol(SymbolConstructor.iterator, Decl(lib.d.ts, 3889, 31))
>Symbol : Symbol(Symbol, Decl(lib.d.ts, 3839, 102), Decl(lib.d.ts, 3945, 11))
>iterator : Symbol(SymbolConstructor.iterator, Decl(lib.d.ts, 3889, 31))
>x : Symbol(x, Decl(symbolProperty40.ts, 1, 22))

    [Symbol.iterator](x: number): number;
>Symbol.iterator : Symbol(SymbolConstructor.iterator, Decl(lib.d.ts, 3889, 31))
>Symbol : Symbol(Symbol, Decl(lib.d.ts, 3839, 102), Decl(lib.d.ts, 3945, 11))
>iterator : Symbol(SymbolConstructor.iterator, Decl(lib.d.ts, 3889, 31))
>x : Symbol(x, Decl(symbolProperty40.ts, 2, 22))

    [Symbol.iterator](x: any) {
>Symbol.iterator : Symbol(SymbolConstructor.iterator, Decl(lib.d.ts, 3889, 31))
>Symbol : Symbol(Symbol, Decl(lib.d.ts, 3839, 102), Decl(lib.d.ts, 3945, 11))
>iterator : Symbol(SymbolConstructor.iterator, Decl(lib.d.ts, 3889, 31))
>>>>>>> dc5885d4
>x : Symbol(x, Decl(symbolProperty40.ts, 3, 22))

        return undefined;
>undefined : Symbol(undefined)
    }
}

var c = new C;
>c : Symbol(c, Decl(symbolProperty40.ts, 8, 3))
>C : Symbol(C, Decl(symbolProperty40.ts, 0, 0))

c[Symbol.iterator]("");
>c : Symbol(c, Decl(symbolProperty40.ts, 8, 3))
<<<<<<< HEAD
>Symbol.iterator : Symbol(SymbolConstructor.iterator, Decl(lib.d.ts, 1282, 31))
>Symbol : Symbol(Symbol, Decl(lib.d.ts, 1232, 52), Decl(lib.d.ts, 1338, 11))
>iterator : Symbol(SymbolConstructor.iterator, Decl(lib.d.ts, 1282, 31))

c[Symbol.iterator](0);
>c : Symbol(c, Decl(symbolProperty40.ts, 8, 3))
>Symbol.iterator : Symbol(SymbolConstructor.iterator, Decl(lib.d.ts, 1282, 31))
>Symbol : Symbol(Symbol, Decl(lib.d.ts, 1232, 52), Decl(lib.d.ts, 1338, 11))
>iterator : Symbol(SymbolConstructor.iterator, Decl(lib.d.ts, 1282, 31))
=======
>Symbol.iterator : Symbol(SymbolConstructor.iterator, Decl(lib.d.ts, 3889, 31))
>Symbol : Symbol(Symbol, Decl(lib.d.ts, 3839, 102), Decl(lib.d.ts, 3945, 11))
>iterator : Symbol(SymbolConstructor.iterator, Decl(lib.d.ts, 3889, 31))

c[Symbol.iterator](0);
>c : Symbol(c, Decl(symbolProperty40.ts, 8, 3))
>Symbol.iterator : Symbol(SymbolConstructor.iterator, Decl(lib.d.ts, 3889, 31))
>Symbol : Symbol(Symbol, Decl(lib.d.ts, 3839, 102), Decl(lib.d.ts, 3945, 11))
>iterator : Symbol(SymbolConstructor.iterator, Decl(lib.d.ts, 3889, 31))
>>>>>>> dc5885d4

<|MERGE_RESOLUTION|>--- conflicted
+++ resolved
@@ -1,73 +1,43 @@
-=== tests/cases/conformance/es6/Symbols/symbolProperty40.ts ===
-class C {
->C : Symbol(C, Decl(symbolProperty40.ts, 0, 0))
-
-    [Symbol.iterator](x: string): string;
-<<<<<<< HEAD
->Symbol.iterator : Symbol(SymbolConstructor.iterator, Decl(lib.d.ts, 1282, 31))
->Symbol : Symbol(Symbol, Decl(lib.d.ts, 1232, 52), Decl(lib.d.ts, 1338, 11))
->iterator : Symbol(SymbolConstructor.iterator, Decl(lib.d.ts, 1282, 31))
->x : Symbol(x, Decl(symbolProperty40.ts, 1, 22))
-
-    [Symbol.iterator](x: number): number;
->Symbol.iterator : Symbol(SymbolConstructor.iterator, Decl(lib.d.ts, 1282, 31))
->Symbol : Symbol(Symbol, Decl(lib.d.ts, 1232, 52), Decl(lib.d.ts, 1338, 11))
->iterator : Symbol(SymbolConstructor.iterator, Decl(lib.d.ts, 1282, 31))
->x : Symbol(x, Decl(symbolProperty40.ts, 2, 22))
-
-    [Symbol.iterator](x: any) {
->Symbol.iterator : Symbol(SymbolConstructor.iterator, Decl(lib.d.ts, 1282, 31))
->Symbol : Symbol(Symbol, Decl(lib.d.ts, 1232, 52), Decl(lib.d.ts, 1338, 11))
->iterator : Symbol(SymbolConstructor.iterator, Decl(lib.d.ts, 1282, 31))
-=======
->Symbol.iterator : Symbol(SymbolConstructor.iterator, Decl(lib.d.ts, 3889, 31))
->Symbol : Symbol(Symbol, Decl(lib.d.ts, 3839, 102), Decl(lib.d.ts, 3945, 11))
->iterator : Symbol(SymbolConstructor.iterator, Decl(lib.d.ts, 3889, 31))
->x : Symbol(x, Decl(symbolProperty40.ts, 1, 22))
-
-    [Symbol.iterator](x: number): number;
->Symbol.iterator : Symbol(SymbolConstructor.iterator, Decl(lib.d.ts, 3889, 31))
->Symbol : Symbol(Symbol, Decl(lib.d.ts, 3839, 102), Decl(lib.d.ts, 3945, 11))
->iterator : Symbol(SymbolConstructor.iterator, Decl(lib.d.ts, 3889, 31))
->x : Symbol(x, Decl(symbolProperty40.ts, 2, 22))
-
-    [Symbol.iterator](x: any) {
->Symbol.iterator : Symbol(SymbolConstructor.iterator, Decl(lib.d.ts, 3889, 31))
->Symbol : Symbol(Symbol, Decl(lib.d.ts, 3839, 102), Decl(lib.d.ts, 3945, 11))
->iterator : Symbol(SymbolConstructor.iterator, Decl(lib.d.ts, 3889, 31))
->>>>>>> dc5885d4
->x : Symbol(x, Decl(symbolProperty40.ts, 3, 22))
-
-        return undefined;
->undefined : Symbol(undefined)
-    }
-}
-
-var c = new C;
->c : Symbol(c, Decl(symbolProperty40.ts, 8, 3))
->C : Symbol(C, Decl(symbolProperty40.ts, 0, 0))
-
-c[Symbol.iterator]("");
->c : Symbol(c, Decl(symbolProperty40.ts, 8, 3))
-<<<<<<< HEAD
->Symbol.iterator : Symbol(SymbolConstructor.iterator, Decl(lib.d.ts, 1282, 31))
->Symbol : Symbol(Symbol, Decl(lib.d.ts, 1232, 52), Decl(lib.d.ts, 1338, 11))
->iterator : Symbol(SymbolConstructor.iterator, Decl(lib.d.ts, 1282, 31))
-
-c[Symbol.iterator](0);
->c : Symbol(c, Decl(symbolProperty40.ts, 8, 3))
->Symbol.iterator : Symbol(SymbolConstructor.iterator, Decl(lib.d.ts, 1282, 31))
->Symbol : Symbol(Symbol, Decl(lib.d.ts, 1232, 52), Decl(lib.d.ts, 1338, 11))
->iterator : Symbol(SymbolConstructor.iterator, Decl(lib.d.ts, 1282, 31))
-=======
->Symbol.iterator : Symbol(SymbolConstructor.iterator, Decl(lib.d.ts, 3889, 31))
->Symbol : Symbol(Symbol, Decl(lib.d.ts, 3839, 102), Decl(lib.d.ts, 3945, 11))
->iterator : Symbol(SymbolConstructor.iterator, Decl(lib.d.ts, 3889, 31))
-
-c[Symbol.iterator](0);
->c : Symbol(c, Decl(symbolProperty40.ts, 8, 3))
->Symbol.iterator : Symbol(SymbolConstructor.iterator, Decl(lib.d.ts, 3889, 31))
->Symbol : Symbol(Symbol, Decl(lib.d.ts, 3839, 102), Decl(lib.d.ts, 3945, 11))
->iterator : Symbol(SymbolConstructor.iterator, Decl(lib.d.ts, 3889, 31))
->>>>>>> dc5885d4
-
+=== tests/cases/conformance/es6/Symbols/symbolProperty40.ts ===
+class C {
+>C : Symbol(C, Decl(symbolProperty40.ts, 0, 0))
+
+    [Symbol.iterator](x: string): string;
+>Symbol.iterator : Symbol(SymbolConstructor.iterator, Decl(lib.d.ts, 3923, 31))
+>Symbol : Symbol(Symbol, Decl(lib.d.ts, 3873, 52), Decl(lib.d.ts, 3979, 11))
+>iterator : Symbol(SymbolConstructor.iterator, Decl(lib.d.ts, 3923, 31))
+>x : Symbol(x, Decl(symbolProperty40.ts, 1, 22))
+
+    [Symbol.iterator](x: number): number;
+>Symbol.iterator : Symbol(SymbolConstructor.iterator, Decl(lib.d.ts, 3923, 31))
+>Symbol : Symbol(Symbol, Decl(lib.d.ts, 3873, 52), Decl(lib.d.ts, 3979, 11))
+>iterator : Symbol(SymbolConstructor.iterator, Decl(lib.d.ts, 3923, 31))
+>x : Symbol(x, Decl(symbolProperty40.ts, 2, 22))
+
+    [Symbol.iterator](x: any) {
+>Symbol.iterator : Symbol(SymbolConstructor.iterator, Decl(lib.d.ts, 3923, 31))
+>Symbol : Symbol(Symbol, Decl(lib.d.ts, 3873, 52), Decl(lib.d.ts, 3979, 11))
+>iterator : Symbol(SymbolConstructor.iterator, Decl(lib.d.ts, 3923, 31))
+>x : Symbol(x, Decl(symbolProperty40.ts, 3, 22))
+
+        return undefined;
+>undefined : Symbol(undefined)
+    }
+}
+
+var c = new C;
+>c : Symbol(c, Decl(symbolProperty40.ts, 8, 3))
+>C : Symbol(C, Decl(symbolProperty40.ts, 0, 0))
+
+c[Symbol.iterator]("");
+>c : Symbol(c, Decl(symbolProperty40.ts, 8, 3))
+>Symbol.iterator : Symbol(SymbolConstructor.iterator, Decl(lib.d.ts, 3923, 31))
+>Symbol : Symbol(Symbol, Decl(lib.d.ts, 3873, 52), Decl(lib.d.ts, 3979, 11))
+>iterator : Symbol(SymbolConstructor.iterator, Decl(lib.d.ts, 3923, 31))
+
+c[Symbol.iterator](0);
+>c : Symbol(c, Decl(symbolProperty40.ts, 8, 3))
+>Symbol.iterator : Symbol(SymbolConstructor.iterator, Decl(lib.d.ts, 3923, 31))
+>Symbol : Symbol(Symbol, Decl(lib.d.ts, 3873, 52), Decl(lib.d.ts, 3979, 11))
+>iterator : Symbol(SymbolConstructor.iterator, Decl(lib.d.ts, 3923, 31))
+