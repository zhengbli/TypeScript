=== tests/cases/conformance/es6/Symbols/symbolProperty27.ts ===
class C1 {
>C1 : Symbol(C1, Decl(symbolProperty27.ts, 0, 0))

    [Symbol.toStringTag]() {
<<<<<<< HEAD
>Symbol.toStringTag : Symbol(SymbolConstructor.toStringTag, Decl(lib.d.ts, 1324, 24))
>Symbol : Symbol(Symbol, Decl(lib.d.ts, 1232, 52), Decl(lib.d.ts, 1338, 11))
>toStringTag : Symbol(SymbolConstructor.toStringTag, Decl(lib.d.ts, 1324, 24))
=======
>Symbol.toStringTag : Symbol(SymbolConstructor.toStringTag, Decl(lib.d.ts, 3931, 24))
>Symbol : Symbol(Symbol, Decl(lib.d.ts, 3839, 102), Decl(lib.d.ts, 3945, 11))
>toStringTag : Symbol(SymbolConstructor.toStringTag, Decl(lib.d.ts, 3931, 24))
>>>>>>> dc5885d4

        return {};
    }
}

class C2 extends C1 {
>C2 : Symbol(C2, Decl(symbolProperty27.ts, 4, 1))
>C1 : Symbol(C1, Decl(symbolProperty27.ts, 0, 0))

    [Symbol.toStringTag]() {
<<<<<<< HEAD
>Symbol.toStringTag : Symbol(SymbolConstructor.toStringTag, Decl(lib.d.ts, 1324, 24))
>Symbol : Symbol(Symbol, Decl(lib.d.ts, 1232, 52), Decl(lib.d.ts, 1338, 11))
>toStringTag : Symbol(SymbolConstructor.toStringTag, Decl(lib.d.ts, 1324, 24))
=======
>Symbol.toStringTag : Symbol(SymbolConstructor.toStringTag, Decl(lib.d.ts, 3931, 24))
>Symbol : Symbol(Symbol, Decl(lib.d.ts, 3839, 102), Decl(lib.d.ts, 3945, 11))
>toStringTag : Symbol(SymbolConstructor.toStringTag, Decl(lib.d.ts, 3931, 24))
>>>>>>> dc5885d4

        return "";
    }
}
<|MERGE_RESOLUTION|>--- conflicted
+++ resolved
@@ -1,37 +1,25 @@
-=== tests/cases/conformance/es6/Symbols/symbolProperty27.ts ===
-class C1 {
->C1 : Symbol(C1, Decl(symbolProperty27.ts, 0, 0))
-
-    [Symbol.toStringTag]() {
-<<<<<<< HEAD
->Symbol.toStringTag : Symbol(SymbolConstructor.toStringTag, Decl(lib.d.ts, 1324, 24))
->Symbol : Symbol(Symbol, Decl(lib.d.ts, 1232, 52), Decl(lib.d.ts, 1338, 11))
->toStringTag : Symbol(SymbolConstructor.toStringTag, Decl(lib.d.ts, 1324, 24))
-=======
->Symbol.toStringTag : Symbol(SymbolConstructor.toStringTag, Decl(lib.d.ts, 3931, 24))
->Symbol : Symbol(Symbol, Decl(lib.d.ts, 3839, 102), Decl(lib.d.ts, 3945, 11))
->toStringTag : Symbol(SymbolConstructor.toStringTag, Decl(lib.d.ts, 3931, 24))
->>>>>>> dc5885d4
-
-        return {};
-    }
-}
-
-class C2 extends C1 {
->C2 : Symbol(C2, Decl(symbolProperty27.ts, 4, 1))
->C1 : Symbol(C1, Decl(symbolProperty27.ts, 0, 0))
-
-    [Symbol.toStringTag]() {
-<<<<<<< HEAD
->Symbol.toStringTag : Symbol(SymbolConstructor.toStringTag, Decl(lib.d.ts, 1324, 24))
->Symbol : Symbol(Symbol, Decl(lib.d.ts, 1232, 52), Decl(lib.d.ts, 1338, 11))
->toStringTag : Symbol(SymbolConstructor.toStringTag, Decl(lib.d.ts, 1324, 24))
-=======
->Symbol.toStringTag : Symbol(SymbolConstructor.toStringTag, Decl(lib.d.ts, 3931, 24))
->Symbol : Symbol(Symbol, Decl(lib.d.ts, 3839, 102), Decl(lib.d.ts, 3945, 11))
->toStringTag : Symbol(SymbolConstructor.toStringTag, Decl(lib.d.ts, 3931, 24))
->>>>>>> dc5885d4
-
-        return "";
-    }
-}
+=== tests/cases/conformance/es6/Symbols/symbolProperty27.ts ===
+class C1 {
+>C1 : Symbol(C1, Decl(symbolProperty27.ts, 0, 0))
+
+    [Symbol.toStringTag]() {
+>Symbol.toStringTag : Symbol(SymbolConstructor.toStringTag, Decl(lib.d.ts, 3965, 24))
+>Symbol : Symbol(Symbol, Decl(lib.d.ts, 3873, 52), Decl(lib.d.ts, 3979, 11))
+>toStringTag : Symbol(SymbolConstructor.toStringTag, Decl(lib.d.ts, 3965, 24))
+
+        return {};
+    }
+}
+
+class C2 extends C1 {
+>C2 : Symbol(C2, Decl(symbolProperty27.ts, 4, 1))
+>C1 : Symbol(C1, Decl(symbolProperty27.ts, 0, 0))
+
+    [Symbol.toStringTag]() {
+>Symbol.toStringTag : Symbol(SymbolConstructor.toStringTag, Decl(lib.d.ts, 3965, 24))
+>Symbol : Symbol(Symbol, Decl(lib.d.ts, 3873, 52), Decl(lib.d.ts, 3979, 11))
+>toStringTag : Symbol(SymbolConstructor.toStringTag, Decl(lib.d.ts, 3965, 24))
+
+        return "";
+    }
+}