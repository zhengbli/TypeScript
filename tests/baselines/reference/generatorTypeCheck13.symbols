--- conflicted
+++ resolved
@@ -1,12 +1,8 @@
-=== tests/cases/conformance/es6/yieldExpressions/generatorTypeCheck13.ts ===
-function* g(): IterableIterator<number> {
->g : Symbol(g, Decl(generatorTypeCheck13.ts, 0, 0))
-<<<<<<< HEAD
->IterableIterator : Symbol(IterableIterator, Decl(lib.d.ts, 4433, 1))
-=======
->IterableIterator : Symbol(IterableIterator, Decl(lib.d.ts, --, --))
->>>>>>> 738b26f0
-
-    yield 0;
-    return "";
-}
+=== tests/cases/conformance/es6/yieldExpressions/generatorTypeCheck13.ts ===
+function* g(): IterableIterator<number> {
+>g : Symbol(g, Decl(generatorTypeCheck13.ts, 0, 0))
+>IterableIterator : Symbol(IterableIterator, Decl(lib.d.ts, --, --))
+
+    yield 0;
+    return "";
+}