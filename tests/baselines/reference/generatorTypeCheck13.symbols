--- conflicted
+++ resolved
@@ -1,12 +1,8 @@
-=== tests/cases/conformance/es6/yieldExpressions/generatorTypeCheck13.ts ===
-function* g(): IterableIterator<number> {
->g : Symbol(g, Decl(generatorTypeCheck13.ts, 0, 0))
-<<<<<<< HEAD
->IterableIterator : Symbol(IterableIterator, Decl(lib.d.ts, 4371, 1))
-=======
->IterableIterator : Symbol(IterableIterator, Decl(lib.d.ts, 4373, 1))
->>>>>>> 425ad026
-
-    yield 0;
-    return "";
-}
+=== tests/cases/conformance/es6/yieldExpressions/generatorTypeCheck13.ts ===
+function* g(): IterableIterator<number> {
+>g : Symbol(g, Decl(generatorTypeCheck13.ts, 0, 0))
+>IterableIterator : Symbol(IterableIterator, Decl(lib.d.ts, 4406, 1))
+
+    yield 0;
+    return "";
+}