--- conflicted
+++ resolved
@@ -1,29 +1,23 @@
-=== tests/cases/conformance/es6/Symbols/symbolProperty56.ts ===
-var obj = {
->obj : Symbol(obj, Decl(symbolProperty56.ts, 0, 3))
-
-    [Symbol.iterator]: 0
-<<<<<<< HEAD
->Symbol.iterator : Symbol(SymbolConstructor.iterator, Decl(lib.d.ts, 1282, 31))
->Symbol : Symbol(Symbol, Decl(lib.d.ts, 1232, 52), Decl(lib.d.ts, 1338, 11))
->iterator : Symbol(SymbolConstructor.iterator, Decl(lib.d.ts, 1282, 31))
-=======
->Symbol.iterator : Symbol(SymbolConstructor.iterator, Decl(lib.d.ts, 3889, 31))
->Symbol : Symbol(Symbol, Decl(lib.d.ts, 3839, 102), Decl(lib.d.ts, 3945, 11))
->iterator : Symbol(SymbolConstructor.iterator, Decl(lib.d.ts, 3889, 31))
->>>>>>> dc5885d4
-
-};
-
-module M {
->M : Symbol(M, Decl(symbolProperty56.ts, 2, 2))
-
-    var Symbol: {};
->Symbol : Symbol(Symbol, Decl(symbolProperty56.ts, 5, 7))
-
-    // The following should be of type 'any'. This is because even though obj has a property keyed by Symbol.iterator,
-    // the key passed in here is the *wrong* Symbol.iterator. It is not the iterator property of the global Symbol.
-    obj[Symbol["iterator"]];
->obj : Symbol(obj, Decl(symbolProperty56.ts, 0, 3))
->Symbol : Symbol(Symbol, Decl(symbolProperty56.ts, 5, 7))
-}
+=== tests/cases/conformance/es6/Symbols/symbolProperty56.ts ===
+var obj = {
+>obj : Symbol(obj, Decl(symbolProperty56.ts, 0, 3))
+
+    [Symbol.iterator]: 0
+>Symbol.iterator : Symbol(SymbolConstructor.iterator, Decl(lib.d.ts, 3923, 31))
+>Symbol : Symbol(Symbol, Decl(lib.d.ts, 3873, 52), Decl(lib.d.ts, 3979, 11))
+>iterator : Symbol(SymbolConstructor.iterator, Decl(lib.d.ts, 3923, 31))
+
+};
+
+module M {
+>M : Symbol(M, Decl(symbolProperty56.ts, 2, 2))
+
+    var Symbol: {};
+>Symbol : Symbol(Symbol, Decl(symbolProperty56.ts, 5, 7))
+
+    // The following should be of type 'any'. This is because even though obj has a property keyed by Symbol.iterator,
+    // the key passed in here is the *wrong* Symbol.iterator. It is not the iterator property of the global Symbol.
+    obj[Symbol["iterator"]];
+>obj : Symbol(obj, Decl(symbolProperty56.ts, 0, 3))
+>Symbol : Symbol(Symbol, Decl(symbolProperty56.ts, 5, 7))
+}