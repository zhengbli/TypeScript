=== tests/cases/conformance/es6/yieldExpressions/generatorTypeCheck30.ts ===
function* g2(): Iterator<Iterable<(x: string) => number>> {
>g2 : Symbol(g2, Decl(generatorTypeCheck30.ts, 0, 0))
<<<<<<< HEAD
>Iterator : Symbol(Iterator, Decl(lib.d.ts, 1708, 1))
>Iterable : Symbol(Iterable, Decl(lib.d.ts, 1714, 1))
=======
>Iterator : Symbol(Iterator, Decl(lib.d.ts, 4327, 1))
>Iterable : Symbol(Iterable, Decl(lib.d.ts, 4333, 1))
>>>>>>> dc5885d4
>x : Symbol(x, Decl(generatorTypeCheck30.ts, 0, 35))

    yield function* () {
        yield x => x.length;
>x : Symbol(x, Decl(generatorTypeCheck30.ts, 2, 13))
>x : Symbol(x, Decl(generatorTypeCheck30.ts, 2, 13))

    } ()
}
<|MERGE_RESOLUTION|>--- conflicted
+++ resolved
@@ -1,19 +1,14 @@
-=== tests/cases/conformance/es6/yieldExpressions/generatorTypeCheck30.ts ===
-function* g2(): Iterator<Iterable<(x: string) => number>> {
->g2 : Symbol(g2, Decl(generatorTypeCheck30.ts, 0, 0))
-<<<<<<< HEAD
->Iterator : Symbol(Iterator, Decl(lib.d.ts, 1708, 1))
->Iterable : Symbol(Iterable, Decl(lib.d.ts, 1714, 1))
-=======
->Iterator : Symbol(Iterator, Decl(lib.d.ts, 4327, 1))
->Iterable : Symbol(Iterable, Decl(lib.d.ts, 4333, 1))
->>>>>>> dc5885d4
->x : Symbol(x, Decl(generatorTypeCheck30.ts, 0, 35))
-
-    yield function* () {
-        yield x => x.length;
->x : Symbol(x, Decl(generatorTypeCheck30.ts, 2, 13))
->x : Symbol(x, Decl(generatorTypeCheck30.ts, 2, 13))
-
-    } ()
-}
+=== tests/cases/conformance/es6/yieldExpressions/generatorTypeCheck30.ts ===
+function* g2(): Iterator<Iterable<(x: string) => number>> {
+>g2 : Symbol(g2, Decl(generatorTypeCheck30.ts, 0, 0))
+>Iterator : Symbol(Iterator, Decl(lib.d.ts, 4361, 1))
+>Iterable : Symbol(Iterable, Decl(lib.d.ts, 4367, 1))
+>x : Symbol(x, Decl(generatorTypeCheck30.ts, 0, 35))
+
+    yield function* () {
+        yield x => x.length;
+>x : Symbol(x, Decl(generatorTypeCheck30.ts, 2, 13))
+>x : Symbol(x, Decl(generatorTypeCheck30.ts, 2, 13))
+
+    } ()
+}