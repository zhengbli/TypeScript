=== tests/cases/conformance/es6/for-ofStatements/for-of27.ts ===
for (var v of new StringIterator) { }
>v : Symbol(v, Decl(for-of27.ts, 0, 8))
>StringIterator : Symbol(StringIterator, Decl(for-of27.ts, 0, 37))

class StringIterator {
>StringIterator : Symbol(StringIterator, Decl(for-of27.ts, 0, 37))

    [Symbol.iterator]: any;
<<<<<<< HEAD
>Symbol.iterator : Symbol(SymbolConstructor.iterator, Decl(lib.d.ts, 1282, 31))
>Symbol : Symbol(Symbol, Decl(lib.d.ts, 1232, 52), Decl(lib.d.ts, 1338, 11))
>iterator : Symbol(SymbolConstructor.iterator, Decl(lib.d.ts, 1282, 31))
=======
>Symbol.iterator : Symbol(SymbolConstructor.iterator, Decl(lib.d.ts, 3889, 31))
>Symbol : Symbol(Symbol, Decl(lib.d.ts, 3839, 102), Decl(lib.d.ts, 3945, 11))
>iterator : Symbol(SymbolConstructor.iterator, Decl(lib.d.ts, 3889, 31))
>>>>>>> dc5885d4
}
<|MERGE_RESOLUTION|>--- conflicted
+++ resolved
@@ -1,19 +1,13 @@
-=== tests/cases/conformance/es6/for-ofStatements/for-of27.ts ===
-for (var v of new StringIterator) { }
->v : Symbol(v, Decl(for-of27.ts, 0, 8))
->StringIterator : Symbol(StringIterator, Decl(for-of27.ts, 0, 37))
-
-class StringIterator {
->StringIterator : Symbol(StringIterator, Decl(for-of27.ts, 0, 37))
-
-    [Symbol.iterator]: any;
-<<<<<<< HEAD
->Symbol.iterator : Symbol(SymbolConstructor.iterator, Decl(lib.d.ts, 1282, 31))
->Symbol : Symbol(Symbol, Decl(lib.d.ts, 1232, 52), Decl(lib.d.ts, 1338, 11))
->iterator : Symbol(SymbolConstructor.iterator, Decl(lib.d.ts, 1282, 31))
-=======
->Symbol.iterator : Symbol(SymbolConstructor.iterator, Decl(lib.d.ts, 3889, 31))
->Symbol : Symbol(Symbol, Decl(lib.d.ts, 3839, 102), Decl(lib.d.ts, 3945, 11))
->iterator : Symbol(SymbolConstructor.iterator, Decl(lib.d.ts, 3889, 31))
->>>>>>> dc5885d4
-}
+=== tests/cases/conformance/es6/for-ofStatements/for-of27.ts ===
+for (var v of new StringIterator) { }
+>v : Symbol(v, Decl(for-of27.ts, 0, 8))
+>StringIterator : Symbol(StringIterator, Decl(for-of27.ts, 0, 37))
+
+class StringIterator {
+>StringIterator : Symbol(StringIterator, Decl(for-of27.ts, 0, 37))
+
+    [Symbol.iterator]: any;
+>Symbol.iterator : Symbol(SymbolConstructor.iterator, Decl(lib.d.ts, 3923, 31))
+>Symbol : Symbol(Symbol, Decl(lib.d.ts, 3873, 52), Decl(lib.d.ts, 3979, 11))
+>iterator : Symbol(SymbolConstructor.iterator, Decl(lib.d.ts, 3923, 31))
+}