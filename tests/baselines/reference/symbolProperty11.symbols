--- conflicted
+++ resolved
@@ -1,33 +1,27 @@
-=== tests/cases/conformance/es6/Symbols/symbolProperty11.ts ===
-class C { }
->C : Symbol(C, Decl(symbolProperty11.ts, 0, 0))
-
-interface I {
->I : Symbol(I, Decl(symbolProperty11.ts, 0, 11))
-
-    [Symbol.iterator]?: { x };
-<<<<<<< HEAD
->Symbol.iterator : Symbol(SymbolConstructor.iterator, Decl(lib.d.ts, 3923, 31))
->Symbol : Symbol(Symbol, Decl(lib.d.ts, 3873, 52), Decl(lib.d.ts, 3979, 11))
->iterator : Symbol(SymbolConstructor.iterator, Decl(lib.d.ts, 3923, 31))
-=======
->Symbol.iterator : Symbol(SymbolConstructor.iterator, Decl(lib.d.ts, --, --))
->Symbol : Symbol(Symbol, Decl(lib.d.ts, --, --), Decl(lib.d.ts, --, --))
->iterator : Symbol(SymbolConstructor.iterator, Decl(lib.d.ts, --, --))
->>>>>>> 738b26f0
->x : Symbol(x, Decl(symbolProperty11.ts, 2, 25))
-}
-
-var i: I;
->i : Symbol(i, Decl(symbolProperty11.ts, 5, 3))
->I : Symbol(I, Decl(symbolProperty11.ts, 0, 11))
-
-i = new C;
->i : Symbol(i, Decl(symbolProperty11.ts, 5, 3))
->C : Symbol(C, Decl(symbolProperty11.ts, 0, 0))
-
-var c: C = i;
->c : Symbol(c, Decl(symbolProperty11.ts, 7, 3))
->C : Symbol(C, Decl(symbolProperty11.ts, 0, 0))
->i : Symbol(i, Decl(symbolProperty11.ts, 5, 3))
-
+=== tests/cases/conformance/es6/Symbols/symbolProperty11.ts ===
+class C { }
+>C : Symbol(C, Decl(symbolProperty11.ts, 0, 0))
+
+interface I {
+>I : Symbol(I, Decl(symbolProperty11.ts, 0, 11))
+
+    [Symbol.iterator]?: { x };
+>Symbol.iterator : Symbol(SymbolConstructor.iterator, Decl(lib.d.ts, --, --))
+>Symbol : Symbol(Symbol, Decl(lib.d.ts, --, --), Decl(lib.d.ts, --, --))
+>iterator : Symbol(SymbolConstructor.iterator, Decl(lib.d.ts, --, --))
+>x : Symbol(x, Decl(symbolProperty11.ts, 2, 25))
+}
+
+var i: I;
+>i : Symbol(i, Decl(symbolProperty11.ts, 5, 3))
+>I : Symbol(I, Decl(symbolProperty11.ts, 0, 11))
+
+i = new C;
+>i : Symbol(i, Decl(symbolProperty11.ts, 5, 3))
+>C : Symbol(C, Decl(symbolProperty11.ts, 0, 0))
+
+var c: C = i;
+>c : Symbol(c, Decl(symbolProperty11.ts, 7, 3))
+>C : Symbol(C, Decl(symbolProperty11.ts, 0, 0))
+>i : Symbol(i, Decl(symbolProperty11.ts, 5, 3))
+