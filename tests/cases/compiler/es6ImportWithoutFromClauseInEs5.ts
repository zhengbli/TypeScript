<<<<<<< HEAD
// @target: es5
// @module: commonjs
// @declaration: true

// @filename: es6ImportWithoutFromClauseInEs5_0.ts
export var a = 10;

// @filename: es6ImportWithoutFromClauseInEs5_1.ts
=======
// @target: es5
// @module: commonjs

// @filename: es6ImportWithoutFromClauseInEs5_0.ts
export var a = 10;

// @filename: es6ImportWithoutFromClauseInEs5_1.ts
>>>>>>> 622eb926
import "es6ImportWithoutFromClauseInEs5_0";<|MERGE_RESOLUTION|>--- conflicted
+++ resolved
@@ -1,4 +1,3 @@
-<<<<<<< HEAD
 // @target: es5
 // @module: commonjs
 // @declaration: true
@@ -7,13 +6,4 @@
 export var a = 10;
 
 // @filename: es6ImportWithoutFromClauseInEs5_1.ts
-=======
-// @target: es5
-// @module: commonjs
-
-// @filename: es6ImportWithoutFromClauseInEs5_0.ts
-export var a = 10;
-
-// @filename: es6ImportWithoutFromClauseInEs5_1.ts
->>>>>>> 622eb926
 import "es6ImportWithoutFromClauseInEs5_0";