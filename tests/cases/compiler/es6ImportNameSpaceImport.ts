--- conflicted
+++ resolved
@@ -1,4 +1,3 @@
-<<<<<<< HEAD
 // @target: es6
 // @module: commonjs
 // @declaration: true
@@ -9,14 +8,4 @@
 // @filename: es6ImportNameSpaceImport_1.ts
 import * as nameSpaceBinding from "es6ImportNameSpaceImport_0";
 var x = nameSpaceBinding.a;
-import * as nameSpaceBinding2 from "es6ImportNameSpaceImport_0"; // elide this
-=======
-// @target: es6
-// @module: commonjs
-
-// @filename: es6ImportNameSpaceImport_0.ts
-export var a = 10;
-
-// @filename: es6ImportNameSpaceImport_1.ts
-import * as nameSpaceBinding from "es6ImportNameSpaceImport_0";
->>>>>>> 622eb926
+import * as nameSpaceBinding2 from "es6ImportNameSpaceImport_0"; // elide this