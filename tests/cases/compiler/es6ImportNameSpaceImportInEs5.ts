<<<<<<< HEAD
// @target: es5
// @module: commonjs
// @declaration: true

// @filename: es6ImportNameSpaceImportInEs5_0.ts
export var a = 10;  

// @filename: es6ImportNameSpaceImportInEs5_1.ts
import * as nameSpaceBinding from "es6ImportNameSpaceImportInEs5_0";
var x = nameSpaceBinding.a;
import * as nameSpaceBinding2 from "es6ImportNameSpaceImportInEs5_0"; // elide this
=======
// @target: es5
// @module: commonjs

// @filename: es6ImportNameSpaceImportInEs5_0.ts
export var a = 10;  

// @filename: es6ImportNameSpaceImportInEs5_1.ts
import * as nameSpaceBinding from "es6ImportNameSpaceImportInEs5_0";
>>>>>>> 622eb926
<|MERGE_RESOLUTION|>--- conflicted
+++ resolved
@@ -1,4 +1,3 @@
-<<<<<<< HEAD
 // @target: es5
 // @module: commonjs
 // @declaration: true
@@ -9,14 +8,4 @@
 // @filename: es6ImportNameSpaceImportInEs5_1.ts
 import * as nameSpaceBinding from "es6ImportNameSpaceImportInEs5_0";
 var x = nameSpaceBinding.a;
-import * as nameSpaceBinding2 from "es6ImportNameSpaceImportInEs5_0"; // elide this
-=======
-// @target: es5
-// @module: commonjs
-
-// @filename: es6ImportNameSpaceImportInEs5_0.ts
-export var a = 10;  
-
-// @filename: es6ImportNameSpaceImportInEs5_1.ts
-import * as nameSpaceBinding from "es6ImportNameSpaceImportInEs5_0";
->>>>>>> 622eb926
+import * as nameSpaceBinding2 from "es6ImportNameSpaceImportInEs5_0"; // elide this